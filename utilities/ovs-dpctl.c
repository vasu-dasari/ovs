--- conflicted
+++ resolved
@@ -474,19 +474,12 @@
 
         f->actions = actions;
         f->n_actions = MAX_ACTIONS;
-<<<<<<< HEAD
-        xfif_flow_get(xfif, f);
-
-        ds_clear(&ds);
-        format_xflow_flow(&ds, f);
-        printf("%s\n", ds_cstr(&ds));
-=======
-        if (!dpif_flow_get(dpif, f)) {
+        if (!xfif_flow_get(xfif, f)) {
+
             ds_clear(&ds);
-            format_odp_flow(&ds, f);
+            format_xflow_flow(&ds, f);
             printf("%s\n", ds_cstr(&ds));
         }
->>>>>>> ca247927
     }
     ds_destroy(&ds);
     xfif_close(xfif);
