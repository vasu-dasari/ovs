--- conflicted
+++ resolved
@@ -637,11 +637,7 @@
 
     /* Parse and send. */
     ofm = make_openflow(sizeof *ofm, OFPT_FLOW_MOD, &buffer);
-<<<<<<< HEAD
     parse_ofp_str(argc > 2 ? argv[2] : "", &ofm->match, NULL, &table_idx,
-=======
-    parse_ofp_str(argc > 2 ? argv[2] : "", &ofm->match, NULL, NULL,
->>>>>>> 33e66177
                   &out_port, &priority, NULL, NULL, NULL);
     if (strict) {
         ofm->command = htons(OFPFC_DELETE_STRICT);
