/* Copyright (c) 2009-2017, 2019-2020 Nicira, Inc.
 *
 * Licensed under the Apache License, Version 2.0 (the "License");
 * you may not use this file except in compliance with the License.
 * You may obtain a copy of the License at:
 *
 *     http://www.apache.org/licenses/LICENSE-2.0
 *
 * Unless required by applicable law or agreed to in writing, software
 * distributed under the License is distributed on an "AS IS" BASIS,
 * WITHOUT WARRANTIES OR CONDITIONS OF ANY KIND, either express or implied.
 * See the License for the specific language governing permissions and
 * limitations under the License. */

#include <config.h>

#include "ofproto/ofproto-dpif-xlate.h"

#include <errno.h>
#include <sys/types.h>
#include <netinet/in.h>
#include <arpa/inet.h>
#include <net/if.h>
#include <sys/socket.h>

#include "bfd.h"
#include "bitmap.h"
#include "bond.h"
#include "bundle.h"
#include "byte-order.h"
#include "cfm.h"
#include "connmgr.h"
#include "coverage.h"
#include "csum.h"
#include "dp-packet.h"
#include "dpif.h"
#include "in-band.h"
#include "lacp.h"
#include "learn.h"
#include "mac-learning.h"
#include "mcast-snooping.h"
#include "multipath.h"
#include "netdev-vport.h"
#include "netlink.h"
#include "nx-match.h"
#include "odp-execute.h"
#include "ofproto/ofproto-dpif-ipfix.h"
#include "ofproto/ofproto-dpif-mirror.h"
#include "ofproto/ofproto-dpif-monitor.h"
#include "ofproto/ofproto-dpif-sflow.h"
#include "ofproto/ofproto-dpif-trace.h"
#include "ofproto/ofproto-dpif-xlate-cache.h"
#include "ofproto/ofproto-dpif.h"
#include "ofproto/ofproto-provider.h"
#include "openvswitch/dynamic-string.h"
#include "openvswitch/meta-flow.h"
#include "openvswitch/list.h"
#include "openvswitch/ofp-actions.h"
#include "openvswitch/ofp-ed-props.h"
#include "openvswitch/vlog.h"
#include "ovs-lldp.h"
#include "ovs-router.h"
#include "packets.h"
#include "tnl-neigh-cache.h"
#include "tnl-ports.h"
#include "tunnel.h"
#include "util.h"
#include "uuid.h"

COVERAGE_DEFINE(xlate_actions);
COVERAGE_DEFINE(xlate_actions_oversize);
COVERAGE_DEFINE(xlate_actions_too_many_output);

VLOG_DEFINE_THIS_MODULE(ofproto_dpif_xlate);

/* Maximum depth of flow table recursion (due to resubmit actions) in a
 * flow translation.
 *
 * The goal of limiting the depth of resubmits is to ensure that flow
 * translation eventually terminates.  Only resubmits to the same table or an
 * earlier table count against the maximum depth.  This is because resubmits to
 * strictly monotonically increasing table IDs will eventually terminate, since
 * any OpenFlow switch has a finite number of tables.  OpenFlow tables are most
 * commonly traversed in numerically increasing order, so this limit has little
 * effect on conventionally designed OpenFlow pipelines.
 *
 * Outputs to patch ports and to groups also count against the depth limit. */
#define MAX_DEPTH 64

/* Maximum number of resubmit actions in a flow translation, whether they are
 * recursive or not. */
#define MAX_RESUBMITS (MAX_DEPTH * MAX_DEPTH)

/* The structure holds an array of IP addresses assigned to a bridge and the
 * number of elements in the array. These data are mutable and are evaluated
 * when ARP or Neighbor Advertisement packets received on a native tunnel
 * port are xlated. So 'ref_cnt' and RCU are used for synchronization. */
struct xbridge_addr {
    struct in6_addr *addr;        /* Array of IP addresses of xbridge. */
    int n_addr;                   /* Number of IP addresses. */
    struct ovs_refcount ref_cnt;
};

struct xbridge {
    struct hmap_node hmap_node;   /* Node in global 'xbridges' map. */
    struct ofproto_dpif *ofproto; /* Key in global 'xbridges' map. */

    struct ovs_list xbundles;     /* Owned xbundles. */
    struct hmap xports;           /* Indexed by ofp_port. */

    char *name;                   /* Name used in log messages. */
    struct dpif *dpif;            /* Datapath interface. */
    struct mac_learning *ml;      /* Mac learning handle. */
    struct mcast_snooping *ms;    /* Multicast Snooping handle. */
    struct mbridge *mbridge;      /* Mirroring. */
    struct dpif_sflow *sflow;     /* SFlow handle, or null. */
    struct dpif_ipfix *ipfix;     /* Ipfix handle, or null. */
    struct netflow *netflow;      /* Netflow handle, or null. */
    struct stp *stp;              /* STP or null if disabled. */
    struct rstp *rstp;            /* RSTP or null if disabled. */

    bool has_in_band;             /* Bridge has in band control? */
    bool forward_bpdu;            /* Bridge forwards STP BPDUs? */

    /* Datapath feature support. */
    struct dpif_backer_support support;

    struct xbridge_addr *addr;
};

struct xbundle {
    struct hmap_node hmap_node;    /* In global 'xbundles' map. */
    struct ofbundle *ofbundle;     /* Key in global 'xbundles' map. */

    struct ovs_list list_node;     /* In parent 'xbridges' list. */
    struct xbridge *xbridge;       /* Parent xbridge. */

    struct ovs_list xports;        /* Contains "struct xport"s. */

    char *name;                    /* Name used in log messages. */
    struct bond *bond;             /* Nonnull iff more than one port. */
    struct lacp *lacp;             /* LACP handle or null. */

    enum port_vlan_mode vlan_mode; /* VLAN mode. */
    uint16_t qinq_ethtype;         /* Ethertype of dot1q-tunnel interface
                                    * either 0x8100 or 0x88a8. */
    int vlan;                      /* -1=trunk port, else a 12-bit VLAN ID. */
    unsigned long *trunks;         /* Bitmap of trunked VLANs, if 'vlan' == -1.
                                    * NULL if all VLANs are trunked. */
    unsigned long *cvlans;         /* Bitmap of allowed customer vlans,
                                    * NULL if all VLANs are allowed */
    enum port_priority_tags_mode use_priority_tags;
                                   /* Use 802.1p tag for frames in VLAN 0? */
    bool floodable;                /* No port has OFPUTIL_PC_NO_FLOOD set? */
    bool protected;                /* Protected port mode */
};

struct xport {
    struct hmap_node hmap_node;      /* Node in global 'xports' map. */
    struct ofport_dpif *ofport;      /* Key in global 'xports map. */

    struct hmap_node ofp_node;       /* Node in parent xbridge 'xports' map. */
    ofp_port_t ofp_port;             /* Key in parent xbridge 'xports' map. */

    struct hmap_node uuid_node;      /* Node in global 'xports_uuid' map. */
    struct uuid uuid;                /* Key in global 'xports_uuid' map. */

    odp_port_t odp_port;             /* Datapath port number or ODPP_NONE. */

    struct ovs_list bundle_node;     /* In parent xbundle (if it exists). */
    struct xbundle *xbundle;         /* Parent xbundle or null. */

    struct netdev *netdev;           /* 'ofport''s netdev. */

    struct xbridge *xbridge;         /* Parent bridge. */
    struct xport *peer;              /* Patch port peer or null. */

    enum ofputil_port_config config; /* OpenFlow port configuration. */
    enum ofputil_port_state state;   /* OpenFlow port state. */
    int stp_port_no;                 /* STP port number or -1 if not in use. */
    struct rstp_port *rstp_port;     /* RSTP port or null. */

    struct hmap skb_priorities;      /* Map of 'skb_priority_to_dscp's. */

    bool may_enable;                 /* May be enabled in bonds. */
    bool is_tunnel;                  /* Is a tunnel port. */
    enum netdev_pt_mode pt_mode;     /* packet_type handling. */

    struct cfm *cfm;                 /* CFM handle or null. */
    struct bfd *bfd;                 /* BFD handle or null. */
    struct lldp *lldp;               /* LLDP handle or null. */
};

struct xlate_ctx {
    struct xlate_in *xin;
    struct xlate_out *xout;

    struct xlate_cfg *xcfg;
    const struct xbridge *xbridge;

    /* Flow at the last commit. */
    struct flow base_flow;

    /* Tunnel IP destination address as received.  This is stored separately
     * as the base_flow.tunnel is cleared on init to reflect the datapath
     * behavior.  Used to make sure not to send tunneled output to ourselves,
     * which might lead to an infinite loop.  This could happen easily
     * if a tunnel is marked as 'ip_remote=flow', and the flow does not
     * actually set the tun_dst field. */
    struct in6_addr orig_tunnel_ipv6_dst;

    /* Stack for the push and pop actions.  See comment above nx_stack_push()
     * in nx-match.c for info on how the stack is stored. */
    struct ofpbuf stack;

    /* The rule that we are currently translating, or NULL. */
    struct rule_dpif *rule;

    /* Flow translation populates this with wildcards relevant in translation.
     * When 'xin->wc' is nonnull, this is the same pointer.  When 'xin->wc' is
     * null, this is a pointer to a temporary buffer. */
    struct flow_wildcards *wc;

    /* Output buffer for datapath actions.  When 'xin->odp_actions' is nonnull,
     * this is the same pointer.  When 'xin->odp_actions' is null, this points
     * to a scratch ofpbuf.  This allows code to add actions to
     * 'ctx->odp_actions' without worrying about whether the caller really
     * wants actions. */
    struct ofpbuf *odp_actions;

    /* Statistics maintained by xlate_table_action().
     *
     * These statistics limit the amount of work that a single flow
     * translation can perform.  The goal of the first of these, 'depth', is
     * primarily to prevent translation from performing an infinite amount of
     * work.  It counts the current depth of nested "resubmit"s (and a few
     * other activities); when a resubmit returns, it decreases.  Resubmits to
     * tables in strictly monotonically increasing order don't contribute to
     * 'depth' because they cannot cause a flow translation to take an infinite
     * amount of time (because the number of tables is finite).  Translation
     * aborts when 'depth' exceeds MAX_DEPTH.
     *
     * 'resubmits', on the other hand, prevents flow translation from
     * performing an extraordinarily large while still finite amount of work.
     * It counts the total number of resubmits (and a few other activities)
     * that have been executed.  Returning from a resubmit does not affect this
     * counter.  Thus, this limits the amount of work that a particular
     * translation can perform.  Translation aborts when 'resubmits' exceeds
     * MAX_RESUBMITS (which is much larger than MAX_DEPTH).
     */
    int depth;                  /* Current resubmit nesting depth. */
    int resubmits;              /* Total number of resubmits. */
    bool in_action_set;         /* Currently translating action_set, if true. */
    bool in_packet_out;         /* Currently translating a packet_out msg, if
                                 * true. */
    bool pending_encap;         /* True when waiting to commit a pending
                                 * encap action. */
    bool pending_decap;         /* True when waiting to commit a pending
                                 * decap action. */
    struct ofpbuf *encap_data;  /* May contain a pointer to an ofpbuf with
                                 * context for the datapath encap action.*/

    uint8_t table_id;           /* OpenFlow table ID where flow was found. */
    ovs_be64 rule_cookie;       /* Cookie of the rule being translated. */
    uint32_t orig_skb_priority; /* Priority when packet arrived. */
    uint32_t sflow_n_outputs;   /* Number of output ports. */
    odp_port_t sflow_odp_port;  /* Output port for composing sFlow action. */
    ofp_port_t nf_output_iface; /* Output interface index for NetFlow. */
    bool exit;                  /* No further actions should be processed. */
    mirror_mask_t mirrors;      /* Bitmap of associated mirrors. */
    int mirror_snaplen;         /* Max size of a mirror packet in byte. */

   /* Freezing Translation
    * ====================
    *
    * At some point during translation, the code may recognize the need to halt
    * and checkpoint the translation in a way that it can be restarted again
    * later.  We call the checkpointing process "freezing" and the restarting
    * process "thawing".
    *
    * The use cases for freezing are:
    *
    *     - "Recirculation", where the translation process discovers that it
    *       doesn't have enough information to complete translation without
    *       actually executing the actions that have already been translated,
    *       which provides the additionally needed information.  In these
    *       situations, translation freezes translation and assigns the frozen
    *       data a unique "recirculation ID", which it associates with the data
    *       in a table in userspace (see ofproto-dpif-rid.h).  It also adds a
    *       OVS_ACTION_ATTR_RECIRC action specifying that ID to the datapath
    *       actions.  When a packet hits that action, the datapath looks its
    *       flow up again using the ID.  If there's a miss, it comes back to
    *       userspace, which find the recirculation table entry for the ID,
    *       thaws the associated frozen data, and continues translation from
    *       that point given the additional information that is now known.
    *
    *       The archetypal example is MPLS.  As MPLS is implemented in
    *       OpenFlow, the protocol that follows the last MPLS label becomes
    *       known only when that label is popped by an OpenFlow action.  That
    *       means that Open vSwitch can't extract the headers beyond the MPLS
    *       labels until the pop action is executed.  Thus, at that point
    *       translation uses the recirculation process to extract the headers
    *       beyond the MPLS labels.
    *
    *       (OVS also uses OVS_ACTION_ATTR_RECIRC to implement hashing for
    *       output to bonds.  OVS pre-populates all the datapath flows for bond
    *       output in the datapath, though, which means that the elaborate
    *       process of coming back to userspace for a second round of
    *       translation isn't needed, and so bonds don't follow the above
    *       process.)
    *
    *     - "Continuation".  A continuation is a way for an OpenFlow controller
    *       to interpose on a packet's traversal of the OpenFlow tables.  When
    *       the translation process encounters a "controller" action with the
    *       "pause" flag, it freezes translation, serializes the frozen data,
    *       and sends it to an OpenFlow controller.  The controller then
    *       examines and possibly modifies the frozen data and eventually sends
    *       it back to the switch, which thaws it and continues translation.
    *
    * The main problem of freezing translation is preserving state, so that
    * when the translation is thawed later it resumes from where it left off,
    * without disruption.  In particular, actions must be preserved as follows:
    *
    *     - If we're freezing because an action needed more information, the
    *       action that prompted it.
    *
    *     - Any actions remaining to be translated within the current flow.
    *
    *     - If translation was frozen within a NXAST_RESUBMIT, then any actions
    *       following the resubmit action.  Resubmit actions can be nested, so
    *       this has to go all the way up the control stack.
    *
    *     - The OpenFlow 1.1+ action set.
    *
    * State that actions and flow table lookups can depend on, such as the
    * following, must also be preserved:
    *
    *     - Metadata fields (input port, registers, OF1.1+ metadata, ...).
    *
    *     - The stack used by NXAST_STACK_PUSH and NXAST_STACK_POP actions.
    *
    *     - The table ID and cookie of the flow being translated at each level
    *       of the control stack, because these can become visible through
    *       OFPAT_CONTROLLER actions (and other ways).
    *
    * Translation allows for the control of this state preservation via these
    * members.  When a need to freeze translation is identified, the
    * translation process:
    *
    * 1. Sets 'freezing' to true.
    *
    * 2. Sets 'exit' to true to tell later steps that we're exiting from the
    *    translation process.
    *
    * 3. Adds an OFPACT_UNROLL_XLATE action to 'frozen_actions', and points
    *    frozen_actions.header to the action to make it easy to find it later.
    *    This action holds the current table ID and cookie so that they can be
    *    restored during a post-recirculation upcall translation.
    *
    * 4. Adds the action that prompted recirculation and any actions following
    *    it within the same flow to 'frozen_actions', so that they can be
    *    executed during a post-recirculation upcall translation.
    *
    * 5. Returns.
    *
    * 6. The action that prompted recirculation might be nested in a stack of
    *    nested "resubmit"s that have actions remaining.  Each of these notices
    *    that we're exiting and freezing and responds by adding more
    *    OFPACT_UNROLL_XLATE actions to 'frozen_actions', as necessary,
    *    followed by any actions that were yet unprocessed.
    *
    * If we're freezing because of recirculation, the caller generates a
    * recirculation ID and associates all the state produced by this process
    * with it.  For post-recirculation upcall translation, the caller passes it
    * back in for the new translation to execute.  The process yielded a set of
    * ofpacts that can be translated directly, so it is not much of a special
    * case at that point.
    */
    bool freezing;
    bool recirc_update_dp_hash;    /* Generated recirculation will be preceded
                                    * by datapath HASH action to get an updated
                                    * dp_hash after recirculation. */
    uint32_t dp_hash_alg;
    uint32_t dp_hash_basis;
    struct ofpbuf frozen_actions;
    const struct ofpact_controller *pause;

    /* True if a packet was but is no longer MPLS (due to an MPLS pop action).
     * This is a trigger for recirculation in cases where translating an action
     * or looking up a flow requires access to the fields of the packet after
     * the MPLS label stack that was originally present. */
    bool was_mpls;

    /* True if conntrack has been performed on this packet during processing
     * on the current bridge. This is used to determine whether conntrack
     * state from the datapath should be honored after thawing. */
    bool conntracked;

    /* The egress port that needs to be used regardless of what mac-learning
     * module may or not have Mac entry */
    odp_port_t out_odp_port;

    /* Pointer to an embedded NAT action in a conntrack action, or NULL. */
    struct ofpact_nat *ct_nat_action;

    /* OpenFlow 1.1+ action set.
     *
     * 'action_set' accumulates "struct ofpact"s added by OFPACT_WRITE_ACTIONS.
     * When translation is otherwise complete, ofpacts_execute_action_set()
     * converts it to a set of "struct ofpact"s that can be translated into
     * datapath actions. */
    bool action_set_has_group;  /* Action set contains OFPACT_GROUP? */
    struct ofpbuf action_set;   /* Action set. */

    enum xlate_error error;     /* Translation failed. */
};

/* Structure to track VLAN manipulation */
struct xvlan_single {
    uint16_t tpid;
    uint16_t vid;
    uint16_t pcp;
};

struct xvlan {
    struct xvlan_single v[FLOW_MAX_VLAN_HEADERS];
};

const char *xlate_strerror(enum xlate_error error)
{
    switch (error) {
    case XLATE_OK:
        return "OK";
    case XLATE_BRIDGE_NOT_FOUND:
        return "Bridge not found";
    case XLATE_RECURSION_TOO_DEEP:
        return "Recursion too deep";
    case XLATE_TOO_MANY_RESUBMITS:
        return "Too many resubmits";
    case XLATE_STACK_TOO_DEEP:
        return "Stack too deep";
    case XLATE_NO_RECIRCULATION_CONTEXT:
        return "No recirculation context";
    case XLATE_RECIRCULATION_CONFLICT:
        return "Recirculation conflict";
    case XLATE_TOO_MANY_MPLS_LABELS:
        return "Too many MPLS labels";
    case XLATE_INVALID_TUNNEL_METADATA:
        return "Invalid tunnel metadata";
    case XLATE_UNSUPPORTED_PACKET_TYPE:
        return "Unsupported packet type";
    case XLATE_CONGESTION_DROP:
        return "Congestion Drop";
    case XLATE_FORWARDING_DISABLED:
        return "Forwarding is disabled";
    case XLATE_MAX:
        break;
    }
    return "Unknown error";
}

static void xlate_action_set(struct xlate_ctx *ctx);
static void xlate_commit_actions(struct xlate_ctx *ctx);

static void
patch_port_output(struct xlate_ctx *ctx, const struct xport *in_dev,
                  struct xport *out_dev);

static void
ctx_trigger_freeze(struct xlate_ctx *ctx)
{
    ctx->exit = true;
    ctx->freezing = true;
}

static void
ctx_trigger_recirculate_with_hash(struct xlate_ctx *ctx, uint32_t type,
                                  uint32_t basis)
{
    ctx->exit = true;
    ctx->freezing = true;
    ctx->recirc_update_dp_hash = true;
    ctx->dp_hash_alg = type;
    ctx->dp_hash_basis = basis;
}

static bool
ctx_first_frozen_action(const struct xlate_ctx *ctx)
{
    return !ctx->frozen_actions.size;
}

static void
ctx_cancel_freeze(struct xlate_ctx *ctx)
{
    if (ctx->freezing) {
        ctx->freezing = false;
        ctx->recirc_update_dp_hash = false;
        ofpbuf_clear(&ctx->frozen_actions);
        ctx->frozen_actions.header = NULL;
        ctx->pause = NULL;
    }
}

static void finish_freezing(struct xlate_ctx *ctx);

/* A controller may use OFPP_NONE as the ingress port to indicate that
 * it did not arrive on a "real" port.  'ofpp_none_bundle' exists for
 * when an input bundle is needed for validation (e.g., mirroring or
 * OFPP_NORMAL processing).  It is not connected to an 'ofproto' or have
 * any 'port' structs, so care must be taken when dealing with it. */
static struct xbundle ofpp_none_bundle = {
    .name      = "OFPP_NONE",
    .vlan_mode = PORT_VLAN_TRUNK
};

/* Node in 'xport''s 'skb_priorities' map.  Used to maintain a map from
 * 'priority' (the datapath's term for QoS queue) to the dscp bits which all
 * traffic egressing the 'ofport' with that priority should be marked with. */
struct skb_priority_to_dscp {
    struct hmap_node hmap_node; /* Node in 'ofport_dpif''s 'skb_priorities'. */
    uint32_t skb_priority;      /* Priority of this queue (see struct flow). */

    uint8_t dscp;               /* DSCP bits to mark outgoing traffic with. */
};

/* Xlate config contains hash maps of all bridges, bundles and ports.
 * Xcfgp contains the pointer to the current xlate configuration.
 * When the main thread needs to change the configuration, it copies xcfgp to
 * new_xcfg and edits new_xcfg. This enables the use of RCU locking which
 * does not block handler and revalidator threads. */
struct xlate_cfg {
    struct hmap xbridges;
    struct hmap xbundles;
    struct hmap xports;
    struct hmap xports_uuid;
};
static OVSRCU_TYPE(struct xlate_cfg *) xcfgp = OVSRCU_INITIALIZER(NULL);
static struct xlate_cfg *new_xcfg = NULL;

typedef void xlate_actions_handler(const struct ofpact *, size_t ofpacts_len,
                                   struct xlate_ctx *, bool, bool);
static bool may_receive(const struct xport *, struct xlate_ctx *);
static void do_xlate_actions(const struct ofpact *, size_t ofpacts_len,
                             struct xlate_ctx *, bool, bool);
static void clone_xlate_actions(const struct ofpact *, size_t ofpacts_len,
                                struct xlate_ctx *, bool, bool);
static void xlate_normal(struct xlate_ctx *);
static void xlate_normal_flood(struct xlate_ctx *ct,
                               struct xbundle *in_xbundle, struct xvlan *);
static void xlate_table_action(struct xlate_ctx *, ofp_port_t in_port,
                               uint8_t table_id, bool may_packet_in,
                               bool honor_table_miss, bool with_ct_orig,
                               bool is_last_action, xlate_actions_handler *);

static bool input_vid_is_valid(const struct xlate_ctx *,
                               uint16_t vid, struct xbundle *);
static void xvlan_copy(struct xvlan *dst, const struct xvlan *src);
static void xvlan_pop(struct xvlan *src);
static void xvlan_push_uninit(struct xvlan *src);
static void xvlan_extract(const struct flow *, struct xvlan *);
static void xvlan_put(struct flow *, const struct xvlan *,
                      enum port_priority_tags_mode);
static void xvlan_input_translate(const struct xbundle *,
                                  const struct xvlan *in,
                                  struct xvlan *xvlan);
static void xvlan_output_translate(const struct xbundle *,
                                   const struct xvlan *xvlan,
                                   struct xvlan *out);
static void output_normal(struct xlate_ctx *, const struct xbundle *,
                          const struct xvlan *);

/* Optional bond recirculation parameter to compose_output_action(). */
struct xlate_bond_recirc {
    uint32_t recirc_id;  /* !0 Use recirculation instead of output. */
    uint8_t  hash_alg;   /* !0 Compute hash for recirc before. */
    uint32_t hash_basis;  /* Compute hash for recirc before. */
};

static void compose_output_action(struct xlate_ctx *, ofp_port_t ofp_port,
                                  const struct xlate_bond_recirc *xr,
                                  bool is_last_action, bool truncate);

static struct xbridge *xbridge_lookup(struct xlate_cfg *,
                                      const struct ofproto_dpif *);
static struct xbridge *xbridge_lookup_by_uuid(struct xlate_cfg *,
                                              const struct uuid *);
static struct xbundle *xbundle_lookup(struct xlate_cfg *,
                                      const struct ofbundle *);
static struct xport *xport_lookup(struct xlate_cfg *,
                                  const struct ofport_dpif *);
static struct xport *xport_lookup_by_uuid(struct xlate_cfg *,
                                          const struct uuid *);
static struct xport *get_ofp_port(const struct xbridge *, ofp_port_t ofp_port);
static struct skb_priority_to_dscp *get_skb_priority(const struct xport *,
                                                     uint32_t skb_priority);
static void clear_skb_priorities(struct xport *);
static size_t count_skb_priorities(const struct xport *);
static bool dscp_from_skb_priority(const struct xport *, uint32_t skb_priority,
                                   uint8_t *dscp);

static void xlate_xbridge_init(struct xlate_cfg *, struct xbridge *);
static void xlate_xbundle_init(struct xlate_cfg *, struct xbundle *);
static void xlate_xport_init(struct xlate_cfg *, struct xport *);
static void xlate_xbridge_set(struct xbridge *, struct dpif *,
                              const struct mac_learning *, struct stp *,
                              struct rstp *, const struct mcast_snooping *,
                              const struct mbridge *,
                              const struct dpif_sflow *,
                              const struct dpif_ipfix *,
                              const struct netflow *,
                              bool forward_bpdu, bool has_in_band,
                              const struct dpif_backer_support *,
                              const struct xbridge_addr *);
static void xlate_xbundle_set(struct xbundle *xbundle,
                              enum port_vlan_mode vlan_mode,
                              uint16_t qinq_ethtype, int vlan,
                              unsigned long *trunks, unsigned long *cvlans,
                              enum port_priority_tags_mode,
                              const struct bond *bond, const struct lacp *lacp,
                              bool floodable, bool protected);
static void xlate_xport_set(struct xport *xport, odp_port_t odp_port,
                            const struct netdev *netdev, const struct cfm *cfm,
                            const struct bfd *bfd, const struct lldp *lldp,
                            int stp_port_no, const struct rstp_port *rstp_port,
                            enum ofputil_port_config config,
                            enum ofputil_port_state state, bool is_tunnel,
                            bool may_enable);
static void xlate_xbridge_remove(struct xlate_cfg *, struct xbridge *);
static void xlate_xbundle_remove(struct xlate_cfg *, struct xbundle *);
static void xlate_xport_remove(struct xlate_cfg *, struct xport *);
static void xlate_xbridge_copy(struct xbridge *);
static void xlate_xbundle_copy(struct xbridge *, struct xbundle *);
static void xlate_xport_copy(struct xbridge *, struct xbundle *,
                             struct xport *);
static void xlate_xcfg_free(struct xlate_cfg *);

/* Tracing helpers. */

/* If tracing is enabled in 'ctx', creates a new trace node and appends it to
 * the list of nodes maintained in ctx->xin.  The new node has type 'type' and
 * its text is created from 'format' by treating it as a printf format string.
 * Returns the list of nodes embedded within the new trace node; ordinarily,
 * the calleer can ignore this, but it is useful if the caller needs to nest
 * more trace nodes within the new node.
 *
 * If tracing is not enabled, does nothing and returns NULL. */
static struct ovs_list * OVS_PRINTF_FORMAT(3, 4)
xlate_report(const struct xlate_ctx *ctx, enum oftrace_node_type type,
             const char *format, ...)
{
    struct ovs_list *subtrace = NULL;
    if (OVS_UNLIKELY(ctx->xin->trace)) {
        va_list args;
        va_start(args, format);
        char *text = xvasprintf(format, args);
        subtrace = &oftrace_report(ctx->xin->trace, type, text)->subs;
        va_end(args);
        free(text);
    }
    return subtrace;
}

/* This is like xlate_report() for errors that are serious enough that we
 * should log them even if we are not tracing. */
static void OVS_PRINTF_FORMAT(2, 3)
xlate_report_error(const struct xlate_ctx *ctx, const char *format, ...)
{
    static struct vlog_rate_limit rl = VLOG_RATE_LIMIT_INIT(1, 5);
    if (!OVS_UNLIKELY(ctx->xin->trace)
        && (!ctx->xin->packet || VLOG_DROP_WARN(&rl))) {
        return;
    }

    struct ds s = DS_EMPTY_INITIALIZER;
    va_list args;
    va_start(args, format);
    ds_put_format_valist(&s, format, args);
    va_end(args);

    if (ctx->xin->trace) {
        oftrace_report(ctx->xin->trace, OFT_ERROR, ds_cstr(&s));
    } else {
        ds_put_format(&s, " on bridge %s while processing ",
                      ctx->xbridge->name);
        flow_format(&s, &ctx->base_flow, NULL);
        VLOG_WARN("%s", ds_cstr(&s));
    }
    ds_destroy(&s);
}

/* This is like xlate_report() for messages that should be logged
   at the info level (even when not tracing). */
static void OVS_PRINTF_FORMAT(2, 3)
xlate_report_info(const struct xlate_ctx *ctx, const char *format, ...)
{
    static struct vlog_rate_limit rl = VLOG_RATE_LIMIT_INIT(1, 5);
    if (!OVS_UNLIKELY(ctx->xin->trace)
        && (!ctx->xin->packet || VLOG_DROP_INFO(&rl))) {
        return;
    }

    struct ds s = DS_EMPTY_INITIALIZER;
    va_list args;
    va_start(args, format);
    ds_put_format_valist(&s, format, args);
    va_end(args);

    if (ctx->xin->trace) {
        oftrace_report(ctx->xin->trace, OFT_WARN, ds_cstr(&s));
    } else {
        ds_put_format(&s, " on bridge %s while processing ",
                      ctx->xbridge->name);
        flow_format(&s, &ctx->base_flow, NULL);
        VLOG_INFO("%s", ds_cstr(&s));
    }
    ds_destroy(&s);
}

/* This is like xlate_report() for messages that should be logged at debug
 * level (even if we are not tracing) because they can be valuable for
 * debugging. */
static void OVS_PRINTF_FORMAT(3, 4)
xlate_report_debug(const struct xlate_ctx *ctx, enum oftrace_node_type type,
                   const char *format, ...)
{
    static struct vlog_rate_limit rl = VLOG_RATE_LIMIT_INIT(30, 300);
    if (!OVS_UNLIKELY(ctx->xin->trace)
        && (!ctx->xin->packet || VLOG_DROP_DBG(&rl))) {
        return;
    }

    struct ds s = DS_EMPTY_INITIALIZER;
    va_list args;
    va_start(args, format);
    ds_put_format_valist(&s, format, args);
    va_end(args);

    if (ctx->xin->trace) {
        oftrace_report(ctx->xin->trace, type, ds_cstr(&s));
    } else {
        VLOG_DBG("bridge %s: %s", ctx->xbridge->name, ds_cstr(&s));
    }
    ds_destroy(&s);
}

/* If tracing is enabled in 'ctx', appends a node of the given 'type' to the
 * trace, whose text is 'title' followed by a formatted version of the
 * 'ofpacts_len' OpenFlow actions in 'ofpacts'.
 *
 * If tracing is not enabled, does nothing. */
static void
xlate_report_actions(const struct xlate_ctx *ctx, enum oftrace_node_type type,
                     const char *title,
                     const struct ofpact *ofpacts, size_t ofpacts_len)
{
    if (OVS_UNLIKELY(ctx->xin->trace)) {
        struct ds s = DS_EMPTY_INITIALIZER;
        ds_put_format(&s, "%s: ", title);
        struct ofpact_format_params fp = { .s = &s };
        ofpacts_format(ofpacts, ofpacts_len, &fp);
        oftrace_report(ctx->xin->trace, type, ds_cstr(&s));
        ds_destroy(&s);
    }
}

/* If tracing is enabled in 'ctx', appends a node of type OFT_DETAIL to the
 * trace, whose the message is a formatted version of the OpenFlow action set.
 * 'verb' should be "was" or "is", depending on whether the action set reported
 * is the new action set or the old one.
 *
 * If tracing is not enabled, does nothing. */
static void
xlate_report_action_set(const struct xlate_ctx *ctx, const char *verb)
{
    if (OVS_UNLIKELY(ctx->xin->trace)) {
        struct ofpbuf action_list;
        ofpbuf_init(&action_list, 0);
        ofpacts_execute_action_set(&action_list, &ctx->action_set);
        if (action_list.size) {
            struct ds s = DS_EMPTY_INITIALIZER;
            struct ofpact_format_params fp = { .s = &s };
            ofpacts_format(action_list.data, action_list.size, &fp);
            xlate_report(ctx, OFT_DETAIL, "action set %s: %s",
                         verb, ds_cstr(&s));
            ds_destroy(&s);
        } else {
            xlate_report(ctx, OFT_DETAIL, "action set %s empty", verb);
        }
        ofpbuf_uninit(&action_list);
    }
}


/* If tracing is enabled in 'ctx', appends a node representing 'rule' (in
 * OpenFlow table 'table_id') to the trace and makes this node the parent for
 * future trace nodes.  The caller should save ctx->xin->trace before calling
 * this function, then after tracing all of the activities under the table,
 * restore its previous value.
 *
 * If tracing is not enabled, does nothing. */
static void
xlate_report_table(const struct xlate_ctx *ctx, struct rule_dpif *rule,
                   uint8_t table_id)
{
    if (OVS_LIKELY(!ctx->xin->trace)) {
        return;
    }

    struct ds s = DS_EMPTY_INITIALIZER;
    ds_put_format(&s, "%2d. ", table_id);
    if (rule == ctx->xin->ofproto->miss_rule) {
        ds_put_cstr(&s, "No match, and a \"packet-in\" is called for.");
    } else if (rule == ctx->xin->ofproto->no_packet_in_rule) {
        ds_put_cstr(&s, "No match.");
    } else if (rule == ctx->xin->ofproto->drop_frags_rule) {
        ds_put_cstr(&s, "Packets are IP fragments and "
                    "the fragment handling mode is \"drop\".");
    } else {
        minimatch_format(&rule->up.cr.match,
                         ofproto_get_tun_tab(&ctx->xin->ofproto->up),
                         NULL, &s, OFP_DEFAULT_PRIORITY);
        if (ds_last(&s) != ' ') {
            ds_put_cstr(&s, ", ");
        }
        ds_put_format(&s, "priority %d", rule->up.cr.priority);
        if (rule->up.flow_cookie) {
            ds_put_format(&s, ", cookie %#"PRIx64,
                          ntohll(rule->up.flow_cookie));
        }
    }
    ctx->xin->trace = &oftrace_report(ctx->xin->trace, OFT_TABLE,
                                      ds_cstr(&s))->subs;
    ds_destroy(&s);
}

/* If tracing is enabled in 'ctx', adds an OFT_DETAIL trace node to 'ctx'
 * reporting the value of subfield 'sf'.
 *
 * If tracing is not enabled, does nothing. */
static void
xlate_report_subfield(const struct xlate_ctx *ctx,
                      const struct mf_subfield *sf)
{
    if (OVS_UNLIKELY(ctx->xin->trace)) {
        struct ds s = DS_EMPTY_INITIALIZER;
        mf_format_subfield(sf, &s);
        ds_put_cstr(&s, " is now ");

        if (sf->ofs == 0 && sf->n_bits >= sf->field->n_bits) {
            union mf_value value;
            mf_get_value(sf->field, &ctx->xin->flow, &value);
            mf_format(sf->field, &value, NULL, NULL, &s);
        } else {
            union mf_subvalue cst;
            mf_read_subfield(sf, &ctx->xin->flow, &cst);
            ds_put_hex(&s, &cst, sizeof cst);
        }

        xlate_report(ctx, OFT_DETAIL, "%s", ds_cstr(&s));

        ds_destroy(&s);
    }
}

static void
xlate_xbridge_init(struct xlate_cfg *xcfg, struct xbridge *xbridge)
{
    ovs_list_init(&xbridge->xbundles);
    hmap_init(&xbridge->xports);
    hmap_insert(&xcfg->xbridges, &xbridge->hmap_node,
                hash_pointer(xbridge->ofproto, 0));
}

static void
xlate_xbundle_init(struct xlate_cfg *xcfg, struct xbundle *xbundle)
{
    ovs_list_init(&xbundle->xports);
    ovs_list_insert(&xbundle->xbridge->xbundles, &xbundle->list_node);
    hmap_insert(&xcfg->xbundles, &xbundle->hmap_node,
                hash_pointer(xbundle->ofbundle, 0));
}

static void
xlate_xport_init(struct xlate_cfg *xcfg, struct xport *xport)
{
    hmap_init(&xport->skb_priorities);
    hmap_insert(&xcfg->xports, &xport->hmap_node,
                hash_pointer(xport->ofport, 0));
    hmap_insert(&xport->xbridge->xports, &xport->ofp_node,
                hash_ofp_port(xport->ofp_port));
    hmap_insert(&xcfg->xports_uuid, &xport->uuid_node,
                uuid_hash(&xport->uuid));
}

static struct xbridge_addr *
xbridge_addr_create(struct xbridge *xbridge)
{
    struct xbridge_addr *xbridge_addr = xbridge->addr;
    struct in6_addr *addr = NULL, *mask = NULL;
    struct netdev *dev;
    int err, n_addr = 0;

    err = netdev_open(xbridge->name, NULL, &dev);
    if (!err) {
        err = netdev_get_addr_list(dev, &addr, &mask, &n_addr);
        if (!err) {
            if (!xbridge->addr ||
                n_addr != xbridge->addr->n_addr ||
                (xbridge->addr->addr && memcmp(addr, xbridge->addr->addr,
                                               sizeof(*addr) * n_addr))) {
                xbridge_addr = xzalloc(sizeof *xbridge_addr);
                xbridge_addr->addr = addr;
                xbridge_addr->n_addr = n_addr;
                ovs_refcount_init(&xbridge_addr->ref_cnt);
            } else {
                free(addr);
            }
            free(mask);
        }
        netdev_close(dev);
    }

    return xbridge_addr;
}

static struct xbridge_addr *
xbridge_addr_ref(const struct xbridge_addr *addr_)
{
    struct xbridge_addr *addr = CONST_CAST(struct xbridge_addr *, addr_);
    if (addr) {
        ovs_refcount_ref(&addr->ref_cnt);
    }
    return addr;
}

static void
xbridge_addr_unref(struct xbridge_addr *addr)
{
    if (addr && ovs_refcount_unref_relaxed(&addr->ref_cnt) == 1) {
        free(addr->addr);
        free(addr);
    }
}

static void
xlate_xbridge_set(struct xbridge *xbridge,
                  struct dpif *dpif,
                  const struct mac_learning *ml, struct stp *stp,
                  struct rstp *rstp, const struct mcast_snooping *ms,
                  const struct mbridge *mbridge,
                  const struct dpif_sflow *sflow,
                  const struct dpif_ipfix *ipfix,
                  const struct netflow *netflow,
                  bool forward_bpdu, bool has_in_band,
                  const struct dpif_backer_support *support,
                  const struct xbridge_addr *addr)
{
    if (xbridge->ml != ml) {
        mac_learning_unref(xbridge->ml);
        xbridge->ml = mac_learning_ref(ml);
    }

    if (xbridge->ms != ms) {
        mcast_snooping_unref(xbridge->ms);
        xbridge->ms = mcast_snooping_ref(ms);
    }

    if (xbridge->mbridge != mbridge) {
        mbridge_unref(xbridge->mbridge);
        xbridge->mbridge = mbridge_ref(mbridge);
    }

    if (xbridge->sflow != sflow) {
        dpif_sflow_unref(xbridge->sflow);
        xbridge->sflow = dpif_sflow_ref(sflow);
    }

    if (xbridge->ipfix != ipfix) {
        dpif_ipfix_unref(xbridge->ipfix);
        xbridge->ipfix = dpif_ipfix_ref(ipfix);
    }

    if (xbridge->stp != stp) {
        stp_unref(xbridge->stp);
        xbridge->stp = stp_ref(stp);
    }

    if (xbridge->rstp != rstp) {
        rstp_unref(xbridge->rstp);
        xbridge->rstp = rstp_ref(rstp);
    }

    if (xbridge->netflow != netflow) {
        netflow_unref(xbridge->netflow);
        xbridge->netflow = netflow_ref(netflow);
    }

    if (xbridge->addr != addr) {
        xbridge_addr_unref(xbridge->addr);
        xbridge->addr = xbridge_addr_ref(addr);
    }

    xbridge->dpif = dpif;
    xbridge->forward_bpdu = forward_bpdu;
    xbridge->has_in_band = has_in_band;
    xbridge->support = *support;
}

static void
xlate_xbundle_set(struct xbundle *xbundle,
                  enum port_vlan_mode vlan_mode, uint16_t qinq_ethtype,
                  int vlan, unsigned long *trunks, unsigned long *cvlans,
                  enum port_priority_tags_mode use_priority_tags,
                  const struct bond *bond, const struct lacp *lacp,
                  bool floodable, bool protected)
{
    ovs_assert(xbundle->xbridge);

    xbundle->vlan_mode = vlan_mode;
    xbundle->qinq_ethtype = qinq_ethtype;
    xbundle->vlan = vlan;
    xbundle->trunks = trunks;
    xbundle->cvlans = cvlans;
    xbundle->use_priority_tags = use_priority_tags;
    xbundle->floodable = floodable;
    xbundle->protected = protected;

    if (xbundle->bond != bond) {
        bond_unref(xbundle->bond);
        xbundle->bond = bond_ref(bond);
    }

    if (xbundle->lacp != lacp) {
        lacp_unref(xbundle->lacp);
        xbundle->lacp = lacp_ref(lacp);
    }
}

static void
xlate_xport_set(struct xport *xport, odp_port_t odp_port,
                const struct netdev *netdev, const struct cfm *cfm,
                const struct bfd *bfd, const struct lldp *lldp, int stp_port_no,
                const struct rstp_port* rstp_port,
                enum ofputil_port_config config, enum ofputil_port_state state,
                bool is_tunnel, bool may_enable)
{
    xport->config = config;
    xport->state = state;
    xport->stp_port_no = stp_port_no;
    xport->is_tunnel = is_tunnel;
    xport->pt_mode = netdev_get_pt_mode(netdev);
    xport->may_enable = may_enable;
    xport->odp_port = odp_port;

    if (xport->rstp_port != rstp_port) {
        rstp_port_unref(xport->rstp_port);
        xport->rstp_port = rstp_port_ref(rstp_port);
    }

    if (xport->cfm != cfm) {
        cfm_unref(xport->cfm);
        xport->cfm = cfm_ref(cfm);
    }

    if (xport->bfd != bfd) {
        bfd_unref(xport->bfd);
        xport->bfd = bfd_ref(bfd);
    }

    if (xport->lldp != lldp) {
        lldp_unref(xport->lldp);
        xport->lldp = lldp_ref(lldp);
    }

    if (xport->netdev != netdev) {
        netdev_close(xport->netdev);
        xport->netdev = netdev_ref(netdev);
    }
}

static void
xlate_xbridge_copy(struct xbridge *xbridge)
{
    struct xbundle *xbundle;
    struct xport *xport;
    struct xbridge *new_xbridge = xzalloc(sizeof *xbridge);
    new_xbridge->ofproto = xbridge->ofproto;
    new_xbridge->name = xstrdup(xbridge->name);
    xlate_xbridge_init(new_xcfg, new_xbridge);

    xlate_xbridge_set(new_xbridge,
                      xbridge->dpif, xbridge->ml, xbridge->stp,
                      xbridge->rstp, xbridge->ms, xbridge->mbridge,
                      xbridge->sflow, xbridge->ipfix, xbridge->netflow,
                      xbridge->forward_bpdu, xbridge->has_in_band,
                      &xbridge->support, xbridge->addr);
    LIST_FOR_EACH (xbundle, list_node, &xbridge->xbundles) {
        xlate_xbundle_copy(new_xbridge, xbundle);
    }

    /* Copy xports which are not part of a xbundle */
    HMAP_FOR_EACH (xport, ofp_node, &xbridge->xports) {
        if (!xport->xbundle) {
            xlate_xport_copy(new_xbridge, NULL, xport);
        }
    }
}

static void
xlate_xbundle_copy(struct xbridge *xbridge, struct xbundle *xbundle)
{
    struct xport *xport;
    struct xbundle *new_xbundle = xzalloc(sizeof *xbundle);
    new_xbundle->ofbundle = xbundle->ofbundle;
    new_xbundle->xbridge = xbridge;
    new_xbundle->name = xstrdup(xbundle->name);
    xlate_xbundle_init(new_xcfg, new_xbundle);

    xlate_xbundle_set(new_xbundle, xbundle->vlan_mode, xbundle->qinq_ethtype,
                      xbundle->vlan, xbundle->trunks, xbundle->cvlans,
                      xbundle->use_priority_tags, xbundle->bond, xbundle->lacp,
                      xbundle->floodable, xbundle->protected);
    LIST_FOR_EACH (xport, bundle_node, &xbundle->xports) {
        xlate_xport_copy(xbridge, new_xbundle, xport);
    }
}

static void
xlate_xport_copy(struct xbridge *xbridge, struct xbundle *xbundle,
                 struct xport *xport)
{
    struct skb_priority_to_dscp *pdscp, *new_pdscp;
    struct xport *new_xport = xzalloc(sizeof *xport);
    new_xport->ofport = xport->ofport;
    new_xport->ofp_port = xport->ofp_port;
    new_xport->xbridge = xbridge;
    new_xport->uuid = xport->uuid;
    xlate_xport_init(new_xcfg, new_xport);

    xlate_xport_set(new_xport, xport->odp_port, xport->netdev, xport->cfm,
                    xport->bfd, xport->lldp, xport->stp_port_no,
                    xport->rstp_port, xport->config, xport->state,
                    xport->is_tunnel, xport->may_enable);

    if (xport->peer) {
        struct xport *peer = xport_lookup(new_xcfg, xport->peer->ofport);
        if (peer) {
            new_xport->peer = peer;
            new_xport->peer->peer = new_xport;
        }
    }

    if (xbundle) {
        new_xport->xbundle = xbundle;
        ovs_list_insert(&new_xport->xbundle->xports, &new_xport->bundle_node);
    }

    HMAP_FOR_EACH (pdscp, hmap_node, &xport->skb_priorities) {
        new_pdscp = xmalloc(sizeof *pdscp);
        new_pdscp->skb_priority = pdscp->skb_priority;
        new_pdscp->dscp = pdscp->dscp;
        hmap_insert(&new_xport->skb_priorities, &new_pdscp->hmap_node,
                    hash_int(new_pdscp->skb_priority, 0));
    }
}

/* Sets the current xlate configuration to new_xcfg and frees the old xlate
 * configuration in xcfgp.
 *
 * This needs to be called after editing the xlate configuration.
 *
 * Functions that edit the new xlate configuration are
 * xlate_<ofproto/bundle/ofport>_set and xlate_<ofproto/bundle/ofport>_remove.
 *
 * A sample workflow:
 *
 *     xlate_txn_start();
 *     ...
 *     edit_xlate_configuration();
 *     ...
 *     xlate_txn_commit();
 *
 * The ovsrcu_synchronize() call here also ensures that the upcall threads
 * retain no references to anything in the previous configuration.
 */
void
xlate_txn_commit(void)
{
    struct xlate_cfg *xcfg = ovsrcu_get(struct xlate_cfg *, &xcfgp);

    ovsrcu_set(&xcfgp, new_xcfg);
    ovsrcu_synchronize();
    xlate_xcfg_free(xcfg);
    new_xcfg = NULL;
}

/* Copies the current xlate configuration in xcfgp to new_xcfg.
 *
 * This needs to be called prior to editing the xlate configuration. */
void
xlate_txn_start(void)
{
    struct xbridge *xbridge;
    struct xlate_cfg *xcfg;

    ovs_assert(!new_xcfg);

    new_xcfg = xmalloc(sizeof *new_xcfg);
    hmap_init(&new_xcfg->xbridges);
    hmap_init(&new_xcfg->xbundles);
    hmap_init(&new_xcfg->xports);
    hmap_init(&new_xcfg->xports_uuid);

    xcfg = ovsrcu_get(struct xlate_cfg *, &xcfgp);
    if (!xcfg) {
        return;
    }

    HMAP_FOR_EACH (xbridge, hmap_node, &xcfg->xbridges) {
        xlate_xbridge_copy(xbridge);
    }
}


static void
xlate_xcfg_free(struct xlate_cfg *xcfg)
{
    struct xbridge *xbridge, *next_xbridge;

    if (!xcfg) {
        return;
    }

    HMAP_FOR_EACH_SAFE (xbridge, next_xbridge, hmap_node, &xcfg->xbridges) {
        xlate_xbridge_remove(xcfg, xbridge);
    }

    hmap_destroy(&xcfg->xbridges);
    hmap_destroy(&xcfg->xbundles);
    hmap_destroy(&xcfg->xports);
    hmap_destroy(&xcfg->xports_uuid);
    free(xcfg);
}

void
xlate_ofproto_set(struct ofproto_dpif *ofproto, const char *name,
                  struct dpif *dpif,
                  const struct mac_learning *ml, struct stp *stp,
                  struct rstp *rstp, const struct mcast_snooping *ms,
                  const struct mbridge *mbridge,
                  const struct dpif_sflow *sflow,
                  const struct dpif_ipfix *ipfix,
                  const struct netflow *netflow,
                  bool forward_bpdu, bool has_in_band,
                  const struct dpif_backer_support *support)
{
    struct xbridge *xbridge;
    struct xbridge_addr *xbridge_addr, *old_addr;

    ovs_assert(new_xcfg);

    xbridge = xbridge_lookup(new_xcfg, ofproto);
    if (!xbridge) {
        xbridge = xzalloc(sizeof *xbridge);
        xbridge->ofproto = ofproto;

        xlate_xbridge_init(new_xcfg, xbridge);
    }

    free(xbridge->name);
    xbridge->name = xstrdup(name);

    xbridge_addr = xbridge_addr_create(xbridge);
    old_addr = xbridge->addr;

    xlate_xbridge_set(xbridge, dpif, ml, stp, rstp, ms, mbridge, sflow, ipfix,
                      netflow, forward_bpdu, has_in_band, support,
                      xbridge_addr);

    if (xbridge_addr != old_addr) {
        xbridge_addr_unref(xbridge_addr);
    }
}

static void
xlate_xbridge_remove(struct xlate_cfg *xcfg, struct xbridge *xbridge)
{
    struct xbundle *xbundle, *next_xbundle;
    struct xport *xport, *next_xport;

    if (!xbridge) {
        return;
    }

    HMAP_FOR_EACH_SAFE (xport, next_xport, ofp_node, &xbridge->xports) {
        xlate_xport_remove(xcfg, xport);
    }

    LIST_FOR_EACH_SAFE (xbundle, next_xbundle, list_node, &xbridge->xbundles) {
        xlate_xbundle_remove(xcfg, xbundle);
    }

    hmap_remove(&xcfg->xbridges, &xbridge->hmap_node);
    mac_learning_unref(xbridge->ml);
    mcast_snooping_unref(xbridge->ms);
    mbridge_unref(xbridge->mbridge);
    dpif_sflow_unref(xbridge->sflow);
    dpif_ipfix_unref(xbridge->ipfix);
    netflow_unref(xbridge->netflow);
    stp_unref(xbridge->stp);
    rstp_unref(xbridge->rstp);
    xbridge_addr_unref(xbridge->addr);
    hmap_destroy(&xbridge->xports);
    free(xbridge->name);
    free(xbridge);
}

void
xlate_remove_ofproto(struct ofproto_dpif *ofproto)
{
    struct xbridge *xbridge;

    ovs_assert(new_xcfg);

    xbridge = xbridge_lookup(new_xcfg, ofproto);
    xlate_xbridge_remove(new_xcfg, xbridge);
}

void
xlate_bundle_set(struct ofproto_dpif *ofproto, struct ofbundle *ofbundle,
                 const char *name, enum port_vlan_mode vlan_mode,
                 uint16_t qinq_ethtype, int vlan,
                 unsigned long *trunks, unsigned long *cvlans,
                 enum port_priority_tags_mode use_priority_tags,
                 const struct bond *bond, const struct lacp *lacp,
                 bool floodable, bool protected)
{
    struct xbundle *xbundle;

    ovs_assert(new_xcfg);

    xbundle = xbundle_lookup(new_xcfg, ofbundle);
    if (!xbundle) {
        xbundle = xzalloc(sizeof *xbundle);
        xbundle->ofbundle = ofbundle;
        xbundle->xbridge = xbridge_lookup(new_xcfg, ofproto);

        xlate_xbundle_init(new_xcfg, xbundle);
    }

    free(xbundle->name);
    xbundle->name = xstrdup(name);

    xlate_xbundle_set(xbundle, vlan_mode, qinq_ethtype, vlan, trunks, cvlans,
                      use_priority_tags, bond, lacp, floodable, protected);
}

static void
xlate_xbundle_remove(struct xlate_cfg *xcfg, struct xbundle *xbundle)
{
    struct xport *xport;

    if (!xbundle) {
        return;
    }

    LIST_FOR_EACH_POP (xport, bundle_node, &xbundle->xports) {
        xport->xbundle = NULL;
    }

    hmap_remove(&xcfg->xbundles, &xbundle->hmap_node);
    ovs_list_remove(&xbundle->list_node);
    bond_unref(xbundle->bond);
    lacp_unref(xbundle->lacp);
    free(xbundle->name);
    free(xbundle);
}

void
xlate_bundle_remove(struct ofbundle *ofbundle)
{
    struct xbundle *xbundle;

    ovs_assert(new_xcfg);

    xbundle = xbundle_lookup(new_xcfg, ofbundle);
    xlate_xbundle_remove(new_xcfg, xbundle);
}

void
xlate_ofport_set(struct ofproto_dpif *ofproto, struct ofbundle *ofbundle,
                 struct ofport_dpif *ofport, ofp_port_t ofp_port,
                 odp_port_t odp_port, const struct netdev *netdev,
                 const struct cfm *cfm, const struct bfd *bfd,
                 const struct lldp *lldp, struct ofport_dpif *peer,
                 int stp_port_no, const struct rstp_port *rstp_port,
                 const struct ofproto_port_queue *qdscp_list, size_t n_qdscp,
                 enum ofputil_port_config config,
                 enum ofputil_port_state state, bool is_tunnel,
                 bool may_enable)
{
    size_t i;
    struct xport *xport;

    ovs_assert(new_xcfg);

    xport = xport_lookup(new_xcfg, ofport);
    if (!xport) {
        xport = xzalloc(sizeof *xport);
        xport->ofport = ofport;
        xport->xbridge = xbridge_lookup(new_xcfg, ofproto);
        xport->ofp_port = ofp_port;
        uuid_generate(&xport->uuid);

        xlate_xport_init(new_xcfg, xport);
    }

    ovs_assert(xport->ofp_port == ofp_port);

    xlate_xport_set(xport, odp_port, netdev, cfm, bfd, lldp,
                    stp_port_no, rstp_port, config, state, is_tunnel,
                    may_enable);

    if (xport->peer) {
        xport->peer->peer = NULL;
    }
    xport->peer = xport_lookup(new_xcfg, peer);
    if (xport->peer) {
        xport->peer->peer = xport;
    }

    if (xport->xbundle) {
        ovs_list_remove(&xport->bundle_node);
    }
    xport->xbundle = xbundle_lookup(new_xcfg, ofbundle);
    if (xport->xbundle) {
        ovs_list_insert(&xport->xbundle->xports, &xport->bundle_node);
    }

    clear_skb_priorities(xport);
    for (i = 0; i < n_qdscp; i++) {
        struct skb_priority_to_dscp *pdscp;
        uint32_t skb_priority;

        if (dpif_queue_to_priority(xport->xbridge->dpif, qdscp_list[i].queue,
                                   &skb_priority)) {
            continue;
        }

        pdscp = xmalloc(sizeof *pdscp);
        pdscp->skb_priority = skb_priority;
        pdscp->dscp = (qdscp_list[i].dscp << 2) & IP_DSCP_MASK;
        hmap_insert(&xport->skb_priorities, &pdscp->hmap_node,
                    hash_int(pdscp->skb_priority, 0));
    }
}

static void
xlate_xport_remove(struct xlate_cfg *xcfg, struct xport *xport)
{
    if (!xport) {
        return;
    }

    if (xport->peer) {
        xport->peer->peer = NULL;
        xport->peer = NULL;
    }

    if (xport->xbundle) {
        ovs_list_remove(&xport->bundle_node);
    }

    clear_skb_priorities(xport);
    hmap_destroy(&xport->skb_priorities);

    hmap_remove(&xcfg->xports, &xport->hmap_node);
    hmap_remove(&xcfg->xports_uuid, &xport->uuid_node);
    hmap_remove(&xport->xbridge->xports, &xport->ofp_node);

    netdev_close(xport->netdev);
    rstp_port_unref(xport->rstp_port);
    cfm_unref(xport->cfm);
    bfd_unref(xport->bfd);
    lldp_unref(xport->lldp);
    free(xport);
}

void
xlate_ofport_remove(struct ofport_dpif *ofport)
{
    struct xport *xport;

    ovs_assert(new_xcfg);

    xport = xport_lookup(new_xcfg, ofport);
    if (xport) {
        tnl_neigh_flush(netdev_get_name(xport->netdev));
    }
    xlate_xport_remove(new_xcfg, xport);
}

static struct ofproto_dpif *
xlate_lookup_ofproto_(const struct dpif_backer *backer,
                      const struct flow *flow,
                      ofp_port_t *ofp_in_port, const struct xport **xportp,
                      char **errorp)
{
    struct xlate_cfg *xcfg = ovsrcu_get(struct xlate_cfg *, &xcfgp);
    const struct xport *xport;

    /* If packet is recirculated, xport can be retrieved from frozen state. */
    if (flow->recirc_id) {
        const struct recirc_id_node *recirc_id_node;

        recirc_id_node = recirc_id_node_find(flow->recirc_id);

        if (OVS_UNLIKELY(!recirc_id_node)) {
            if (errorp) {
                *errorp = xasprintf("no recirculation data for recirc_id "
                                    "%"PRIu32, flow->recirc_id);
            }
            return NULL;
        }

        ofp_port_t in_port = recirc_id_node->state.metadata.in_port;
        if (in_port != OFPP_NONE && in_port != OFPP_CONTROLLER) {
            struct uuid xport_uuid = recirc_id_node->state.xport_uuid;
            xport = xport_lookup_by_uuid(xcfg, &xport_uuid);
            if (xport && xport->xbridge && xport->xbridge->ofproto) {
                goto out;
            }
        } else {
            /* OFPP_NONE and OFPP_CONTROLLER are not real ports.  They indicate
             * that the packet originated from the controller via an OpenFlow
             * "packet-out".  The right thing to do is to find just the
             * ofproto.  There is no xport, which is OK.
             *
             * OFPP_NONE can also indicate that a bond caused recirculation. */
            struct uuid uuid = recirc_id_node->state.ofproto_uuid;
            const struct xbridge *bridge = xbridge_lookup_by_uuid(xcfg, &uuid);
            if (bridge && bridge->ofproto) {
                if (errorp) {
                    *errorp = NULL;
                }
                *xportp = NULL;
                if (ofp_in_port) {
                    *ofp_in_port = in_port;
                }
                return bridge->ofproto;
            }
        }
    }

    xport = xport_lookup(xcfg, tnl_port_should_receive(flow)
                         ? tnl_port_receive(flow)
                         : odp_port_to_ofport(backer, flow->in_port.odp_port));
    if (OVS_UNLIKELY(!xport)) {
        if (errorp) {
            *errorp = (tnl_port_should_receive(flow)
                       ? xstrdup("no OpenFlow tunnel port for this packet")
                       : xasprintf("no OpenFlow tunnel port for datapath "
                                   "port %"PRIu32, flow->in_port.odp_port));
        }
        return NULL;
    }

out:
    if (errorp) {
        *errorp = NULL;
    }
    *xportp = xport;
    if (ofp_in_port) {
        *ofp_in_port = xport->ofp_port;
    }
    return xport->xbridge->ofproto;
}

/* Given a datapath and flow metadata ('backer', and 'flow' respectively)
 * returns the corresponding struct ofproto_dpif and OpenFlow port number. */
struct ofproto_dpif *
xlate_lookup_ofproto(const struct dpif_backer *backer, const struct flow *flow,
                     ofp_port_t *ofp_in_port, char **errorp)
{
    const struct xport *xport;

    return xlate_lookup_ofproto_(backer, flow, ofp_in_port, &xport, errorp);
}

/* Given a datapath and flow metadata ('backer', and 'flow' respectively),
 * optionally populates 'ofprotop' with the ofproto_dpif, 'ofp_in_port' with the
 * openflow in_port, and 'ipfix', 'sflow', and 'netflow' with the appropriate
 * handles for those protocols if they're enabled.  Caller may use the returned
 * pointers until quiescing, for longer term use additional references must
 * be taken.
 *
 * Returns 0 if successful, ENODEV if the parsed flow has no associated ofproto.
 */
int
xlate_lookup(const struct dpif_backer *backer, const struct flow *flow,
             struct ofproto_dpif **ofprotop, struct dpif_ipfix **ipfix,
             struct dpif_sflow **sflow, struct netflow **netflow,
             ofp_port_t *ofp_in_port)
{
    struct ofproto_dpif *ofproto;
    const struct xport *xport;

    ofproto = xlate_lookup_ofproto_(backer, flow, ofp_in_port, &xport, NULL);

    if (!ofproto) {
        return ENODEV;
    }

    if (ofprotop) {
        *ofprotop = ofproto;
    }

    if (ipfix) {
        *ipfix = xport ? xport->xbridge->ipfix : NULL;
    }

    if (sflow) {
        *sflow = xport ? xport->xbridge->sflow : NULL;
    }

    if (netflow) {
        *netflow = xport ? xport->xbridge->netflow : NULL;
    }

    return 0;
}

static struct xbridge *
xbridge_lookup(struct xlate_cfg *xcfg, const struct ofproto_dpif *ofproto)
{
    struct hmap *xbridges;
    struct xbridge *xbridge;

    if (!ofproto || !xcfg) {
        return NULL;
    }

    xbridges = &xcfg->xbridges;

    HMAP_FOR_EACH_IN_BUCKET (xbridge, hmap_node, hash_pointer(ofproto, 0),
                             xbridges) {
        if (xbridge->ofproto == ofproto) {
            return xbridge;
        }
    }
    return NULL;
}

static struct xbridge *
xbridge_lookup_by_uuid(struct xlate_cfg *xcfg, const struct uuid *uuid)
{
    struct xbridge *xbridge;

    HMAP_FOR_EACH (xbridge, hmap_node, &xcfg->xbridges) {
        if (uuid_equals(&xbridge->ofproto->uuid, uuid)) {
            return xbridge;
        }
    }
    return NULL;
}

static struct xbundle *
xbundle_lookup(struct xlate_cfg *xcfg, const struct ofbundle *ofbundle)
{
    struct hmap *xbundles;
    struct xbundle *xbundle;

    if (!ofbundle || !xcfg) {
        return NULL;
    }

    xbundles = &xcfg->xbundles;

    HMAP_FOR_EACH_IN_BUCKET (xbundle, hmap_node, hash_pointer(ofbundle, 0),
                             xbundles) {
        if (xbundle->ofbundle == ofbundle) {
            return xbundle;
        }
    }
    return NULL;
}

static struct xport *
xport_lookup(struct xlate_cfg *xcfg, const struct ofport_dpif *ofport)
{
    struct hmap *xports;
    struct xport *xport;

    if (!ofport || !xcfg) {
        return NULL;
    }

    xports = &xcfg->xports;

    HMAP_FOR_EACH_IN_BUCKET (xport, hmap_node, hash_pointer(ofport, 0),
                             xports) {
        if (xport->ofport == ofport) {
            return xport;
        }
    }
    return NULL;
}

static struct xport *
xport_lookup_by_uuid(struct xlate_cfg *xcfg, const struct uuid *uuid)
{
    struct hmap *xports;
    struct xport *xport;

    if (uuid_is_zero(uuid) || !xcfg) {
        return NULL;
    }

    xports = &xcfg->xports_uuid;

    HMAP_FOR_EACH_IN_BUCKET (xport, uuid_node, uuid_hash(uuid), xports) {
        if (uuid_equals(&xport->uuid, uuid)) {
            return xport;
        }
    }
    return NULL;
}

static struct stp_port *
xport_get_stp_port(const struct xport *xport)
{
    return xport->xbridge->stp && xport->stp_port_no != -1
        ? stp_get_port(xport->xbridge->stp, xport->stp_port_no)
        : NULL;
}

static bool
xport_stp_learn_state(const struct xport *xport)
{
    struct stp_port *sp = xport_get_stp_port(xport);
    return sp
        ? stp_learn_in_state(stp_port_get_state(sp))
        : true;
}

static bool
xport_stp_forward_state(const struct xport *xport)
{
    struct stp_port *sp = xport_get_stp_port(xport);
    return sp
        ? stp_forward_in_state(stp_port_get_state(sp))
        : true;
}

static bool
xport_stp_should_forward_bpdu(const struct xport *xport)
{
    struct stp_port *sp = xport_get_stp_port(xport);
    return stp_should_forward_bpdu(sp ? stp_port_get_state(sp) : STP_DISABLED);
}

/* Returns true if STP should process 'flow'.  Sets fields in 'wc' that
 * were used to make the determination.*/
static bool
stp_should_process_flow(const struct flow *flow, struct flow_wildcards *wc)
{
    /* is_stp() also checks dl_type, but dl_type is always set in 'wc'. */
    memset(&wc->masks.dl_dst, 0xff, sizeof wc->masks.dl_dst);
    return is_stp(flow);
}

static void
stp_process_packet(const struct xport *xport, const struct dp_packet *packet)
{
    struct stp_port *sp = xport_get_stp_port(xport);
    struct dp_packet payload = *packet;
    struct eth_header *eth = dp_packet_data(&payload);

    /* Sink packets on ports that have STP disabled when the bridge has
     * STP enabled. */
    if (!sp || stp_port_get_state(sp) == STP_DISABLED) {
        return;
    }

    /* Trim off padding on payload. */
    if (dp_packet_size(&payload) > ntohs(eth->eth_type) + ETH_HEADER_LEN) {
        dp_packet_set_size(&payload, ntohs(eth->eth_type) + ETH_HEADER_LEN);
    }

    if (dp_packet_try_pull(&payload, ETH_HEADER_LEN + LLC_HEADER_LEN)) {
        stp_received_bpdu(sp, dp_packet_data(&payload), dp_packet_size(&payload));
    }
}

static enum rstp_state
xport_get_rstp_port_state(const struct xport *xport)
{
    return xport->rstp_port
        ? rstp_port_get_state(xport->rstp_port)
        : RSTP_DISABLED;
}

static bool
xport_rstp_learn_state(const struct xport *xport)
{
    return xport->xbridge->rstp && xport->rstp_port
        ? rstp_learn_in_state(xport_get_rstp_port_state(xport))
        : true;
}

static bool
xport_rstp_forward_state(const struct xport *xport)
{
    return xport->xbridge->rstp && xport->rstp_port
        ? rstp_forward_in_state(xport_get_rstp_port_state(xport))
        : true;
}

static bool
xport_rstp_should_manage_bpdu(const struct xport *xport)
{
    return rstp_should_manage_bpdu(xport_get_rstp_port_state(xport));
}

static void
rstp_process_packet(const struct xport *xport, const struct dp_packet *packet)
{
    struct dp_packet payload = *packet;
    struct eth_header *eth = dp_packet_data(&payload);

    /* Sink packets on ports that have no RSTP. */
    if (!xport->rstp_port) {
        return;
    }

    /* Trim off padding on payload. */
    if (dp_packet_size(&payload) > ntohs(eth->eth_type) + ETH_HEADER_LEN) {
        dp_packet_set_size(&payload, ntohs(eth->eth_type) + ETH_HEADER_LEN);
    }

    int len = ETH_HEADER_LEN + LLC_HEADER_LEN;
    if (eth->eth_type == htons(ETH_TYPE_VLAN)) {
        len += VLAN_HEADER_LEN;
    }
    if (dp_packet_try_pull(&payload, len)) {
        rstp_port_received_bpdu(xport->rstp_port, dp_packet_data(&payload),
                                dp_packet_size(&payload));
    }
}

static struct xport *
get_ofp_port(const struct xbridge *xbridge, ofp_port_t ofp_port)
{
    struct xport *xport;

    HMAP_FOR_EACH_IN_BUCKET (xport, ofp_node, hash_ofp_port(ofp_port),
                             &xbridge->xports) {
        if (xport->ofp_port == ofp_port) {
            return xport;
        }
    }
    return NULL;
}

static odp_port_t
ofp_port_to_odp_port(const struct xbridge *xbridge, ofp_port_t ofp_port)
{
    const struct xport *xport = get_ofp_port(xbridge, ofp_port);
    return xport ? xport->odp_port : ODPP_NONE;
}

static ofp_port_t
odp_port_to_ofp_port(const struct xlate_ctx *ctx, odp_port_t odp_port)
{
    struct xport *xport = xport_lookup(ctx->xcfg,
            odp_port_to_ofport(ctx->xbridge->ofproto->backer, odp_port));
    return xport ? xport->ofp_port : OFPP_NONE;
}

static bool
odp_port_is_alive(const struct xlate_ctx *ctx, ofp_port_t ofp_port)
{
    struct xport *xport = get_ofp_port(ctx->xbridge, ofp_port);
    return xport && xport->may_enable;
}

static struct ofputil_bucket *
group_first_live_bucket(const struct xlate_ctx *, const struct group_dpif *,
                        int depth);

static bool
group_is_alive(const struct xlate_ctx *ctx, uint32_t group_id, int depth)
{
    struct group_dpif *group;

    group = group_dpif_lookup(ctx->xbridge->ofproto, group_id,
                              ctx->xin->tables_version, false);
    if (group) {
        return group_first_live_bucket(ctx, group, depth) != NULL;
    }

    return false;
}

#define MAX_LIVENESS_RECURSION 128 /* Arbitrary limit */

static bool
bucket_is_alive(const struct xlate_ctx *ctx,
                struct ofputil_bucket *bucket, int depth)
{
    if (depth >= MAX_LIVENESS_RECURSION) {
        xlate_report_error(ctx, "bucket chaining exceeded %d links",
                           MAX_LIVENESS_RECURSION);
        return false;
    }

    return (!ofputil_bucket_has_liveness(bucket)
            || (bucket->watch_port != OFPP_ANY
               && bucket->watch_port != OFPP_CONTROLLER
               && odp_port_is_alive(ctx, bucket->watch_port))
            || (bucket->watch_group != OFPG_ANY
               && group_is_alive(ctx, bucket->watch_group, depth + 1))
            || (bucket->watch_port == OFPP_CONTROLLER
               && ofproto_is_alive(&ctx->xbridge->ofproto->up)));
}

static void
xlate_report_bucket_not_live(const struct xlate_ctx *ctx,
                             const struct ofputil_bucket *bucket)
{
    if (OVS_UNLIKELY(ctx->xin->trace)) {
        struct ds s = DS_EMPTY_INITIALIZER;
        if (bucket->watch_port != OFPP_ANY) {
            ds_put_cstr(&s, "port ");
            ofputil_format_port(bucket->watch_port, NULL, &s);
        }
        if (bucket->watch_group != OFPG_ANY) {
            if (s.length) {
                ds_put_cstr(&s, " and ");
            }
            ds_put_format(&s, "port %"PRIu32, bucket->watch_group);
        }

        xlate_report(ctx, OFT_DETAIL, "bucket %"PRIu32": not live due to %s",
                     bucket->bucket_id, ds_cstr(&s));

        ds_destroy(&s);
    }
}

static struct ofputil_bucket *
group_first_live_bucket(const struct xlate_ctx *ctx,
                        const struct group_dpif *group, int depth)
{
    struct ofputil_bucket *bucket;
    LIST_FOR_EACH (bucket, list_node, &group->up.buckets) {
        if (bucket_is_alive(ctx, bucket, depth)) {
            return bucket;
        }
        xlate_report_bucket_not_live(ctx, bucket);
    }

    return NULL;
}

static struct ofputil_bucket *
group_best_live_bucket(const struct xlate_ctx *ctx,
                       const struct group_dpif *group,
                       uint32_t basis)
{
    struct ofputil_bucket *best_bucket = NULL;
    uint32_t best_score = 0;

    struct ofputil_bucket *bucket;
    LIST_FOR_EACH (bucket, list_node, &group->up.buckets) {
        if (bucket_is_alive(ctx, bucket, 0)) {
            uint32_t score =
                (hash_int(bucket->bucket_id, basis) & 0xffff) * bucket->weight;
            if (score >= best_score) {
                best_bucket = bucket;
                best_score = score;
            }
            xlate_report(ctx, OFT_DETAIL, "bucket %"PRIu32": score %"PRIu32,
                         bucket->bucket_id, score);
        } else {
            xlate_report_bucket_not_live(ctx, bucket);
        }
    }

    return best_bucket;
}

static bool
xbundle_trunks_vlan(const struct xbundle *bundle, uint16_t vlan)
{
    return (bundle->vlan_mode != PORT_VLAN_ACCESS
            && (!bundle->trunks || bitmap_is_set(bundle->trunks, vlan)));
}

static bool
xbundle_allows_cvlan(const struct xbundle *bundle, uint16_t vlan)
{
    return (!bundle->cvlans || bitmap_is_set(bundle->cvlans, vlan));
}

static bool
xbundle_includes_vlan(const struct xbundle *xbundle, const struct xvlan *xvlan)
{
    switch (xbundle->vlan_mode) {
    case PORT_VLAN_ACCESS:
        return xvlan->v[0].vid == xbundle->vlan && xvlan->v[1].vid == 0;

    case PORT_VLAN_TRUNK:
    case PORT_VLAN_NATIVE_UNTAGGED:
    case PORT_VLAN_NATIVE_TAGGED:
        return xbundle_trunks_vlan(xbundle, xvlan->v[0].vid);

    case PORT_VLAN_DOT1Q_TUNNEL:
        return xvlan->v[0].vid == xbundle->vlan &&
               xbundle_allows_cvlan(xbundle, xvlan->v[1].vid);

    default:
        OVS_NOT_REACHED();
    }
}

static mirror_mask_t
xbundle_mirror_out(const struct xbridge *xbridge, struct xbundle *xbundle)
{
    return xbundle != &ofpp_none_bundle
        ? mirror_bundle_out(xbridge->mbridge, xbundle->ofbundle)
        : 0;
}

static mirror_mask_t
xbundle_mirror_src(const struct xbridge *xbridge, struct xbundle *xbundle)
{
    return xbundle != &ofpp_none_bundle
        ? mirror_bundle_src(xbridge->mbridge, xbundle->ofbundle)
        : 0;
}

static mirror_mask_t
xbundle_mirror_dst(const struct xbridge *xbridge, struct xbundle *xbundle)
{
    return xbundle != &ofpp_none_bundle
        ? mirror_bundle_dst(xbridge->mbridge, xbundle->ofbundle)
        : 0;
}

static struct xbundle *
lookup_input_bundle__(const struct xbridge *xbridge,
                      ofp_port_t in_port, struct xport **in_xportp)
{
    struct xport *xport;

    /* Find the port and bundle for the received packet. */
    xport = get_ofp_port(xbridge, in_port);
    if (in_xportp) {
        *in_xportp = xport;
    }
    if (xport && xport->xbundle) {
        return xport->xbundle;
    }

    /* Special-case OFPP_NONE (OF1.0) and OFPP_CONTROLLER (OF1.1+),
     * which a controller may use as the ingress port for traffic that
     * it is sourcing. */
    if (in_port == OFPP_CONTROLLER || in_port == OFPP_NONE) {
        return &ofpp_none_bundle;
    }
    return NULL;
}

static struct xbundle *
lookup_input_bundle(const struct xlate_ctx *ctx,
                      ofp_port_t in_port, struct xport **in_xportp)
{
    struct xbundle *xbundle = lookup_input_bundle__(ctx->xbridge,
                                                    in_port, in_xportp);
    if (!xbundle) {
        /* Odd.  A few possible reasons here:
         *
         * - We deleted a port but there are still a few packets queued up
         *   from it.
         *
         * - Someone externally added a port (e.g. "ovs-dpctl add-if") that
         *   we don't know about.
         *
         * - The ofproto client didn't configure the port as part of a bundle.
         *   This is particularly likely to happen if a packet was received on
         *   the port after it was created, but before the client had a chance
         *   to configure its bundle.
         */
        xlate_report_error(ctx, "received packet on unknown port %"PRIu32,
                           in_port);
    }
    return xbundle;
}

/* Mirrors the packet represented by 'ctx' to appropriate mirror destinations,
 * given the packet is ingressing or egressing on 'xbundle', which has ingress
 * or egress (as appropriate) mirrors 'mirrors'. */
static void
mirror_packet(struct xlate_ctx *ctx, struct xbundle *xbundle,
              mirror_mask_t mirrors)
{
    struct xvlan in_xvlan;
    struct xvlan xvlan;

    /* Figure out what VLAN the packet is in (because mirrors can select
     * packets on basis of VLAN). */
    xvlan_extract(&ctx->xin->flow, &in_xvlan);
    if (!input_vid_is_valid(ctx, in_xvlan.v[0].vid, xbundle)) {
        return;
    }
    xvlan_input_translate(xbundle, &in_xvlan, &xvlan);

    const struct xbridge *xbridge = ctx->xbridge;

    /* Don't mirror to destinations that we've already mirrored to. */
    mirrors &= ~ctx->mirrors;
    if (!mirrors) {
        return;
    }

    /* 'mirrors' is a bit-mask of candidates for mirroring.  Iterate through
     * the candidates, adding the ones that really should be mirrored to
     * 'used_mirrors', as long as some candidates remain.  */
    mirror_mask_t used_mirrors = 0;
    while (mirrors) {
        const unsigned long *vlans;
        mirror_mask_t dup_mirrors;
        struct ofbundle *out;
        int out_vlan;
        int snaplen;

        /* Get the details of the mirror represented by the rightmost 1-bit. */
        ovs_assert(mirror_get(xbridge->mbridge, raw_ctz(mirrors),
                              &vlans, &dup_mirrors,
                              &out, &snaplen, &out_vlan));


        /* If this mirror selects on the basis of VLAN, and it does not select
         * 'vlan', then discard this mirror and go on to the next one. */
        if (vlans) {
            ctx->wc->masks.vlans[0].tci |= htons(VLAN_CFI | VLAN_VID_MASK);
        }
        if (vlans && !bitmap_is_set(vlans, xvlan.v[0].vid)) {
            mirrors = zero_rightmost_1bit(mirrors);
            continue;
        }

        /* We sent a packet to this mirror. */
        used_mirrors |= rightmost_1bit(mirrors);

        /* Record the mirror, and the mirrors that output to the same
         * destination, so that we don't mirror to them again.  This must be
         * done now to ensure that output_normal(), below, doesn't recursively
         * output to the same mirrors. */
        ctx->mirrors |= dup_mirrors;
        ctx->mirror_snaplen = snaplen;

        /* Send the packet to the mirror. */
        if (out) {
            struct xbundle *out_xbundle = xbundle_lookup(ctx->xcfg, out);
            if (out_xbundle) {
                output_normal(ctx, out_xbundle, &xvlan);
            }
        } else if (xvlan.v[0].vid != out_vlan
                   && !eth_addr_is_reserved(ctx->xin->flow.dl_dst)) {
            struct xbundle *xb;
            uint16_t old_vid = xvlan.v[0].vid;

            xvlan.v[0].vid = out_vlan;
            LIST_FOR_EACH (xb, list_node, &xbridge->xbundles) {
                if (xbundle_includes_vlan(xb, &xvlan)
                    && !xbundle_mirror_out(xbridge, xb)) {
                    output_normal(ctx, xb, &xvlan);
                }
            }
            xvlan.v[0].vid = old_vid;
        }

        /* output_normal() could have recursively output (to different
         * mirrors), so make sure that we don't send duplicates. */
        mirrors &= ~ctx->mirrors;
        ctx->mirror_snaplen = 0;
    }

    if (used_mirrors) {
        if (ctx->xin->resubmit_stats) {
            mirror_update_stats(xbridge->mbridge, used_mirrors,
                                ctx->xin->resubmit_stats->n_packets,
                                ctx->xin->resubmit_stats->n_bytes);
        }
        if (ctx->xin->xcache) {
            struct xc_entry *entry;

            entry = xlate_cache_add_entry(ctx->xin->xcache, XC_MIRROR);
            entry->mirror.mbridge = mbridge_ref(xbridge->mbridge);
            entry->mirror.mirrors = used_mirrors;
        }
    }
}

static void
mirror_ingress_packet(struct xlate_ctx *ctx)
{
    if (mbridge_has_mirrors(ctx->xbridge->mbridge)) {
        struct xbundle *xbundle = lookup_input_bundle(
            ctx, ctx->xin->flow.in_port.ofp_port, NULL);
        if (xbundle) {
            mirror_packet(ctx, xbundle,
                          xbundle_mirror_src(ctx->xbridge, xbundle));
        }
    }
}

/* Checks whether a packet with the given 'vid' may ingress on 'in_xbundle'.
 * If so, returns true.  Otherwise, returns false.
 *
 * 'vid' should be the VID obtained from the 802.1Q header that was received as
 * part of a packet (specify 0 if there was no 802.1Q header), in the range
 * 0...4095. */
static bool
input_vid_is_valid(const struct xlate_ctx *ctx,
                   uint16_t vid, struct xbundle *in_xbundle)
{
    /* Allow any VID on the OFPP_NONE port. */
    if (in_xbundle == &ofpp_none_bundle) {
        return true;
    }

    switch (in_xbundle->vlan_mode) {
    case PORT_VLAN_ACCESS:
        if (vid) {
            xlate_report_error(ctx, "dropping VLAN %"PRIu16" tagged "
                               "packet received on port %s configured as VLAN "
                               "%d access port", vid, in_xbundle->name,
                               in_xbundle->vlan);
            return false;
        }
        return true;

    case PORT_VLAN_NATIVE_UNTAGGED:
    case PORT_VLAN_NATIVE_TAGGED:
        if (!vid) {
            /* Port must always carry its native VLAN. */
            return true;
        }
        /* Fall through. */
    case PORT_VLAN_TRUNK:
        if (!xbundle_trunks_vlan(in_xbundle, vid)) {
            xlate_report_error(ctx, "dropping VLAN %"PRIu16" packet "
                               "received on port %s not configured for "
                               "trunking VLAN %"PRIu16,
                               vid, in_xbundle->name, vid);
            return false;
        }
        return true;

    case PORT_VLAN_DOT1Q_TUNNEL:
        if (!xbundle_allows_cvlan(in_xbundle, vid)) {
            xlate_report_error(ctx, "dropping VLAN %"PRIu16" packet received "
                               "on dot1q-tunnel port %s that excludes this "
                               "VLAN", vid, in_xbundle->name);
            return false;
        }
        return true;

    default:
        OVS_NOT_REACHED();
    }

}

static void
xvlan_copy(struct xvlan *dst, const struct xvlan *src)
{
    *dst = *src;
}

static void
xvlan_pop(struct xvlan *src)
{
    memmove(&src->v[0], &src->v[1], sizeof(src->v) - sizeof(src->v[0]));
    memset(&src->v[FLOW_MAX_VLAN_HEADERS - 1], 0,
           sizeof(src->v[FLOW_MAX_VLAN_HEADERS - 1]));
}

static void
xvlan_push_uninit(struct xvlan *src)
{
    memmove(&src->v[1], &src->v[0], sizeof(src->v) - sizeof(src->v[0]));
    memset(&src->v[0], 0, sizeof(src->v[0]));
}

/* Extract VLAN information (headers) from flow */
static void
xvlan_extract(const struct flow *flow, struct xvlan *xvlan)
{
    int i;
    memset(xvlan, 0, sizeof(*xvlan));
    for (i = 0; i < FLOW_MAX_VLAN_HEADERS; i++) {
        if (!eth_type_vlan(flow->vlans[i].tpid) ||
            !(flow->vlans[i].tci & htons(VLAN_CFI))) {
            break;
        }
        xvlan->v[i].tpid = ntohs(flow->vlans[i].tpid);
        xvlan->v[i].vid = vlan_tci_to_vid(flow->vlans[i].tci);
        xvlan->v[i].pcp = ntohs(flow->vlans[i].tci) & VLAN_PCP_MASK;
    }
}

/* Put VLAN information (headers) to flow */
static void
xvlan_put(struct flow *flow, const struct xvlan *xvlan,
          enum port_priority_tags_mode use_priority_tags)
{
    ovs_be16 tci;
    int i;
    for (i = 0; i < FLOW_MAX_VLAN_HEADERS; i++) {
        tci = htons(xvlan->v[i].vid | (xvlan->v[i].pcp & VLAN_PCP_MASK));
        if (tci || ((use_priority_tags == PORT_PRIORITY_TAGS_ALWAYS) &&
            xvlan->v[i].tpid)) {
            tci |= htons(VLAN_CFI);
            flow->vlans[i].tpid = xvlan->v[i].tpid ?
                                  htons(xvlan->v[i].tpid) :
                                  htons(ETH_TYPE_VLAN_8021Q);
        }
        flow->vlans[i].tci = tci;
    }
}

/* Given 'in_xvlan', extracted from the input 802.1Q headers received as part
 * of a packet, and 'in_xbundle', the bundle on which the packet was received,
 * returns the VLANs of the packet during bridge internal processing. */
static void
xvlan_input_translate(const struct xbundle *in_xbundle,
                      const struct xvlan *in_xvlan, struct xvlan *xvlan)
{

    switch (in_xbundle->vlan_mode) {
    case PORT_VLAN_ACCESS:
        memset(xvlan, 0, sizeof(*xvlan));
        xvlan->v[0].tpid = in_xvlan->v[0].tpid ? in_xvlan->v[0].tpid :
                                                 ETH_TYPE_VLAN_8021Q;
        xvlan->v[0].vid = in_xbundle->vlan;
        xvlan->v[0].pcp = in_xvlan->v[0].pcp;
        break;

    case PORT_VLAN_TRUNK:
        xvlan_copy(xvlan, in_xvlan);
        break;

    case PORT_VLAN_NATIVE_UNTAGGED:
    case PORT_VLAN_NATIVE_TAGGED:
        xvlan_copy(xvlan, in_xvlan);
        if (!in_xvlan->v[0].vid) {
            xvlan->v[0].tpid = in_xvlan->v[0].tpid ? in_xvlan->v[0].tpid :
                                                     ETH_TYPE_VLAN_8021Q;
            xvlan->v[0].vid = in_xbundle->vlan;
            xvlan->v[0].pcp = in_xvlan->v[0].pcp;
        }
        break;

    case PORT_VLAN_DOT1Q_TUNNEL:
        xvlan_copy(xvlan, in_xvlan);
        xvlan_push_uninit(xvlan);
        xvlan->v[0].tpid = in_xbundle->qinq_ethtype;
        xvlan->v[0].vid = in_xbundle->vlan;
        xvlan->v[0].pcp = 0;
        break;

    default:
        OVS_NOT_REACHED();
    }
}

/* Given 'xvlan', the VLANs of a packet during internal processing, and
 * 'out_xbundle', a bundle on which the packet is to be output, returns the
 * VLANs that should be included in output packet. */
static void
xvlan_output_translate(const struct xbundle *out_xbundle,
                       const struct xvlan *xvlan, struct xvlan *out_xvlan)
{
    switch (out_xbundle->vlan_mode) {
    case PORT_VLAN_ACCESS:
        memset(out_xvlan, 0, sizeof(*out_xvlan));
        break;

    case PORT_VLAN_TRUNK:
    case PORT_VLAN_NATIVE_TAGGED:
        xvlan_copy(out_xvlan, xvlan);
        break;

    case PORT_VLAN_NATIVE_UNTAGGED:
        xvlan_copy(out_xvlan, xvlan);
        if (xvlan->v[0].vid == out_xbundle->vlan) {
            xvlan_pop(out_xvlan);
        }
        break;

    case PORT_VLAN_DOT1Q_TUNNEL:
        xvlan_copy(out_xvlan, xvlan);
        xvlan_pop(out_xvlan);
        break;

    default:
        OVS_NOT_REACHED();
    }
}

/* If output xbundle is dot1q-tunnel, set mask bits of cvlan */
static void
check_and_set_cvlan_mask(struct flow_wildcards *wc,
                         const struct xbundle *xbundle)
{
    if (xbundle->vlan_mode == PORT_VLAN_DOT1Q_TUNNEL && xbundle->cvlans) {
        wc->masks.vlans[1].tci = htons(0xffff);
    }
}

static void
output_normal(struct xlate_ctx *ctx, const struct xbundle *out_xbundle,
              const struct xvlan *xvlan)
{
    uint16_t vid;
    union flow_vlan_hdr old_vlans[FLOW_MAX_VLAN_HEADERS];
    struct xport *xport;
    struct xlate_bond_recirc xr;
    bool use_recirc = false;
    struct xvlan out_xvlan;

    check_and_set_cvlan_mask(ctx->wc, out_xbundle);

    xvlan_output_translate(out_xbundle, xvlan, &out_xvlan);
    if (out_xbundle->use_priority_tags) {
        out_xvlan.v[0].pcp = ntohs(ctx->xin->flow.vlans[0].tci) &
                             VLAN_PCP_MASK;
    }
    vid = out_xvlan.v[0].vid;
    if (ovs_list_is_empty(&out_xbundle->xports)) {
        /* Partially configured bundle with no members.  Drop the packet. */
        return;
    } else if (!out_xbundle->bond) {
        xport = CONTAINER_OF(ovs_list_front(&out_xbundle->xports), struct xport,
                             bundle_node);
    } else {
        struct flow_wildcards *wc = ctx->wc;
        struct ofport_dpif *ofport;

        if (ctx->xbridge->support.odp.recirc) {
            /* In case recirculation is not actually in use, 'xr.recirc_id'
             * will be set to '0', since a valid 'recirc_id' can
             * not be zero.  */
            bond_update_post_recirc_rules(out_xbundle->bond,
                                          &xr.recirc_id,
                                          &xr.hash_basis);
            if (xr.recirc_id) {
                /* Use recirculation instead of output. */
                use_recirc = true;
                xr.hash_alg = OVS_HASH_ALG_L4;
                /* Recirculation does not require unmasking hash fields. */
                wc = NULL;
            }
        }

        ofport = bond_choose_output_member(out_xbundle->bond,
                                           &ctx->xin->flow, wc, vid);
        xport = xport_lookup(ctx->xcfg, ofport);

        if (!xport) {
            /* No member interfaces enabled, so drop packet. */
            return;
        }

        /* If use_recirc is set, the main thread will handle stats
         * accounting for this bond. */
        if (!use_recirc) {
            if (ctx->xin->resubmit_stats) {
                bond_account(out_xbundle->bond, &ctx->xin->flow, vid,
                             ctx->xin->resubmit_stats->n_bytes);
            }
            if (ctx->xin->xcache) {
                struct xc_entry *entry;
                struct flow *flow;

                flow = &ctx->xin->flow;
                entry = xlate_cache_add_entry(ctx->xin->xcache, XC_BOND);
                entry->bond.bond = bond_ref(out_xbundle->bond);
                entry->bond.flow = xmemdup(flow, sizeof *flow);
                entry->bond.vid = vid;
            }
        }
    }

    memcpy(&old_vlans, &ctx->xin->flow.vlans, sizeof(old_vlans));
    xvlan_put(&ctx->xin->flow, &out_xvlan, out_xbundle->use_priority_tags);

    compose_output_action(ctx, xport->ofp_port, use_recirc ? &xr : NULL,
                          false, false);
    memcpy(&ctx->xin->flow.vlans, &old_vlans, sizeof(old_vlans));
}

/* A VM broadcasts a gratuitous ARP to indicate that it has resumed after
 * migration.  Older Citrix-patched Linux DomU used gratuitous ARP replies to
 * indicate this; newer upstream kernels use gratuitous ARP requests. */
static bool
is_gratuitous_arp(const struct flow *flow, struct flow_wildcards *wc)
{
    if (flow->dl_type != htons(ETH_TYPE_ARP)) {
        return false;
    }

    memset(&wc->masks.dl_dst, 0xff, sizeof wc->masks.dl_dst);
    if (!eth_addr_is_broadcast(flow->dl_dst)) {
        return false;
    }

    memset(&wc->masks.nw_proto, 0xff, sizeof wc->masks.nw_proto);
    if (flow->nw_proto == ARP_OP_REPLY) {
        return true;
    } else if (flow->nw_proto == ARP_OP_REQUEST) {
        memset(&wc->masks.nw_src, 0xff, sizeof wc->masks.nw_src);
        memset(&wc->masks.nw_dst, 0xff, sizeof wc->masks.nw_dst);

        return flow->nw_src == flow->nw_dst;
    } else {
        return false;
    }
}

/* Determines whether packets in 'flow' within 'xbridge' should be forwarded or
 * dropped.  Returns true if they may be forwarded, false if they should be
 * dropped.
 *
 * 'in_port' must be the xport that corresponds to flow->in_port.
 * 'in_port' must be part of a bundle (e.g. in_port->bundle must be nonnull).
 *
 * 'vlan' must be the VLAN that corresponds to flow->vlan_tci on 'in_port', as
 * returned by input_vid_to_vlan().  It must be a valid VLAN for 'in_port', as
 * checked by input_vid_is_valid().
 *
 * May also add tags to '*tags', although the current implementation only does
 * so in one special case.
 */
static bool
is_admissible(struct xlate_ctx *ctx, struct xport *in_port,
              uint16_t vlan)
{
    struct xbundle *in_xbundle = in_port->xbundle;
    const struct xbridge *xbridge = ctx->xbridge;
    struct flow *flow = &ctx->xin->flow;

    /* Drop frames for reserved multicast addresses
     * only if forward_bpdu option is absent. */
    if (!xbridge->forward_bpdu && eth_addr_is_reserved(flow->dl_dst)) {
        xlate_report(ctx, OFT_DETAIL,
                     "packet has reserved destination MAC, dropping");
        return false;
    }

    if (in_xbundle->bond) {
        struct mac_entry *mac;

        switch (bond_check_admissibility(in_xbundle->bond, in_port->ofport,
                                         flow->dl_dst)) {
        case BV_ACCEPT:
            break;

        case BV_DROP:
            xlate_report(ctx, OFT_DETAIL,
                         "bonding refused admissibility, dropping");
            return false;

        case BV_DROP_IF_MOVED:
            ovs_rwlock_rdlock(&xbridge->ml->rwlock);
            mac = mac_learning_lookup(xbridge->ml, flow->dl_src, vlan);
            if (mac
                && mac_entry_get_port(xbridge->ml, mac) != in_xbundle->ofbundle
                && (!is_gratuitous_arp(flow, ctx->wc)
                    || mac_entry_is_grat_arp_locked(mac))) {
                ovs_rwlock_unlock(&xbridge->ml->rwlock);
                xlate_report(ctx, OFT_DETAIL,
                             "SLB bond thinks this packet looped back, "
                             "dropping");
                return false;
            }
            ovs_rwlock_unlock(&xbridge->ml->rwlock);
            break;
        }
    }

    return true;
}

static bool
update_learning_table__(const struct xbridge *xbridge,
                        struct xbundle *in_xbundle, struct eth_addr dl_src,
                        int vlan, bool is_grat_arp)
{
    return (in_xbundle == &ofpp_none_bundle
            || !mac_learning_update(xbridge->ml, dl_src, vlan,
                                    is_grat_arp,
                                    in_xbundle->bond != NULL,
                                    in_xbundle->ofbundle));
}

static void
update_learning_table(const struct xlate_ctx *ctx,
                      struct xbundle *in_xbundle, struct eth_addr dl_src,
                      int vlan, bool is_grat_arp)
{
    if (!update_learning_table__(ctx->xbridge, in_xbundle, dl_src, vlan,
                                 is_grat_arp)) {
        xlate_report_debug(ctx, OFT_DETAIL, "learned that "ETH_ADDR_FMT" is "
                           "on port %s in VLAN %d",
                           ETH_ADDR_ARGS(dl_src), in_xbundle->name, vlan);
    }
}

/* Updates multicast snooping table 'ms' given that a packet matching 'flow'
 * was received on 'in_xbundle' in 'vlan' and is either Report or Query. */
static void
update_mcast_snooping_table4__(const struct xlate_ctx *ctx,
                               const struct flow *flow,
                               struct mcast_snooping *ms, int vlan,
                               struct xbundle *in_xbundle,
                               const struct dp_packet *packet)
    OVS_REQ_WRLOCK(ms->rwlock)
{
    const struct igmp_header *igmp;
    int count;
    size_t offset;
    ovs_be32 ip4 = flow->igmp_group_ip4;

    offset = (char *) dp_packet_l4(packet) - (char *) dp_packet_data(packet);
    igmp = dp_packet_at(packet, offset, IGMP_HEADER_LEN);
    if (!igmp || csum(igmp, dp_packet_l4_size(packet)) != 0) {
        xlate_report_debug(ctx, OFT_DETAIL,
                           "multicast snooping received bad IGMP "
                           "checksum on port %s in VLAN %d",
                           in_xbundle->name, vlan);
        return;
    }

    switch (ntohs(flow->tp_src)) {
    case IGMP_HOST_MEMBERSHIP_REPORT:
    case IGMPV2_HOST_MEMBERSHIP_REPORT:
        if (mcast_snooping_add_group4(ms, ip4, vlan, in_xbundle->ofbundle)) {
            xlate_report_debug(ctx, OFT_DETAIL,
                               "multicast snooping learned that "
                               IP_FMT" is on port %s in VLAN %d",
                               IP_ARGS(ip4), in_xbundle->name, vlan);
        }
        break;
    case IGMP_HOST_LEAVE_MESSAGE:
        if (mcast_snooping_leave_group4(ms, ip4, vlan, in_xbundle->ofbundle)) {
            xlate_report_debug(ctx, OFT_DETAIL, "multicast snooping leaving "
                               IP_FMT" is on port %s in VLAN %d",
                               IP_ARGS(ip4), in_xbundle->name, vlan);
        }
        break;
    case IGMP_HOST_MEMBERSHIP_QUERY:
        if (flow->nw_src && mcast_snooping_add_mrouter(ms, vlan,
                                                       in_xbundle->ofbundle)) {
            xlate_report_debug(ctx, OFT_DETAIL, "multicast snooping query "
                               "from "IP_FMT" is on port %s in VLAN %d",
                               IP_ARGS(flow->nw_src), in_xbundle->name, vlan);
        }
        break;
    case IGMPV3_HOST_MEMBERSHIP_REPORT:
        count = mcast_snooping_add_report(ms, packet, vlan,
                                          in_xbundle->ofbundle);
        if (count) {
            xlate_report_debug(ctx, OFT_DETAIL, "multicast snooping processed "
                               "%d addresses on port %s in VLAN %d",
                               count, in_xbundle->name, vlan);
        }
        break;
    }
}

static void
update_mcast_snooping_table6__(const struct xlate_ctx *ctx,
                               const struct flow *flow,
                               struct mcast_snooping *ms, int vlan,
                               struct xbundle *in_xbundle,
                               const struct dp_packet *packet)
    OVS_REQ_WRLOCK(ms->rwlock)
{
    const struct mld_header *mld;
    int count;
    size_t offset;

    offset = (char *) dp_packet_l4(packet) - (char *) dp_packet_data(packet);
    mld = dp_packet_at(packet, offset, MLD_HEADER_LEN);

    if (!mld ||
        packet_csum_upperlayer6(dp_packet_l3(packet),
                                mld, IPPROTO_ICMPV6,
                                dp_packet_l4_size(packet)) != 0) {
        xlate_report_debug(ctx, OFT_DETAIL, "multicast snooping received "
                           "bad MLD checksum on port %s in VLAN %d",
                           in_xbundle->name, vlan);
        return;
    }

    switch (ntohs(flow->tp_src)) {
    case MLD_QUERY:
        if (!ipv6_addr_equals(&flow->ipv6_src, &in6addr_any)
            && mcast_snooping_add_mrouter(ms, vlan, in_xbundle->ofbundle)) {
            xlate_report_debug(ctx, OFT_DETAIL, "multicast snooping query on "
                               "port %s in VLAN %d", in_xbundle->name, vlan);
        }
        break;
    case MLD_REPORT:
    case MLD_DONE:
    case MLD2_REPORT:
        count = mcast_snooping_add_mld(ms, packet, vlan, in_xbundle->ofbundle);
        if (count) {
            xlate_report_debug(ctx, OFT_DETAIL, "multicast snooping processed "
                               "%d addresses on port %s in VLAN %d",
                               count, in_xbundle->name, vlan);
        }
        break;
    }
}

/* Updates multicast snooping table 'ms' given that a packet matching 'flow'
 * was received on 'in_xbundle' in 'vlan'. */
static void
update_mcast_snooping_table(const struct xlate_ctx *ctx,
                            const struct flow *flow, int vlan,
                            struct xbundle *in_xbundle,
                            const struct dp_packet *packet)
{
    struct mcast_snooping *ms = ctx->xbridge->ms;
    struct xbundle *mcast_xbundle;
    struct mcast_port_bundle *fport;

    /* Don't learn the OFPP_NONE port. */
    if (in_xbundle == &ofpp_none_bundle) {
        return;
    }

    /* Don't learn from flood ports */
    mcast_xbundle = NULL;
    ovs_rwlock_wrlock(&ms->rwlock);
    LIST_FOR_EACH(fport, node, &ms->fport_list) {
        mcast_xbundle = xbundle_lookup(ctx->xcfg, fport->port);
        if (mcast_xbundle == in_xbundle) {
            break;
        }
    }

    if (!mcast_xbundle || mcast_xbundle != in_xbundle) {
        if (flow->dl_type == htons(ETH_TYPE_IP)) {
            update_mcast_snooping_table4__(ctx, flow, ms, vlan,
                                           in_xbundle, packet);
        } else {
            update_mcast_snooping_table6__(ctx, flow, ms, vlan,
                                           in_xbundle, packet);
        }
    }
    ovs_rwlock_unlock(&ms->rwlock);
}

/* A list of multicast output ports.
 *
 * We accumulate output ports and then do all the outputs afterward.  It would
 * be more natural to do the outputs one at a time as we discover the need for
 * each one, but this can cause a deadlock because we need to take the
 * mcast_snooping's rwlock for reading to iterate through the port lists and
 * doing an output, if it goes to a patch port, can eventually come back to the
 * same mcast_snooping and attempt to take the write lock (see
 * https://github.com/openvswitch/ovs-issues/issues/153). */
struct mcast_output {
    /* Discrete ports. */
    struct xbundle **xbundles;
    size_t n, allocated;

    /* If set, flood to all ports. */
    bool flood;
};
#define MCAST_OUTPUT_INIT { NULL, 0, 0, false }

/* Add 'mcast_bundle' to 'out'. */
static void
mcast_output_add(struct mcast_output *out, struct xbundle *mcast_xbundle)
{
    if (out->n >= out->allocated) {
        out->xbundles = x2nrealloc(out->xbundles, &out->allocated,
                                   sizeof *out->xbundles);
    }
    out->xbundles[out->n++] = mcast_xbundle;
}

/* Outputs the packet in 'ctx' to all of the output ports in 'out', given input
 * bundle 'in_xbundle' and the current 'xvlan'. */
static void
mcast_output_finish(struct xlate_ctx *ctx, struct mcast_output *out,
                    struct xbundle *in_xbundle, struct xvlan *xvlan)
{
    if (out->flood) {
        xlate_normal_flood(ctx, in_xbundle, xvlan);
    } else {
        for (size_t i = 0; i < out->n; i++) {
            output_normal(ctx, out->xbundles[i], xvlan);
        }
    }

    free(out->xbundles);
}

/* send the packet to ports having the multicast group learned */
static void
xlate_normal_mcast_send_group(struct xlate_ctx *ctx,
                              struct mcast_snooping *ms OVS_UNUSED,
                              struct mcast_group *grp,
                              struct xbundle *in_xbundle,
                              struct mcast_output *out)
    OVS_REQ_RDLOCK(ms->rwlock)
{
    struct mcast_group_bundle *b;
    struct xbundle *mcast_xbundle;

    LIST_FOR_EACH(b, bundle_node, &grp->bundle_lru) {
        mcast_xbundle = xbundle_lookup(ctx->xcfg, b->port);
        if (mcast_xbundle && mcast_xbundle != in_xbundle) {
            xlate_report(ctx, OFT_DETAIL, "forwarding to mcast group port");
            mcast_output_add(out, mcast_xbundle);
        } else if (!mcast_xbundle) {
            xlate_report(ctx, OFT_WARN,
                         "mcast group port is unknown, dropping");
        } else {
            xlate_report(ctx, OFT_DETAIL,
                         "mcast group port is input port, dropping");
        }
    }
}

/* send the packet to ports connected to multicast routers */
static void
xlate_normal_mcast_send_mrouters(struct xlate_ctx *ctx,
                                 struct mcast_snooping *ms,
                                 struct xbundle *in_xbundle,
                                 const struct xvlan *xvlan,
                                 struct mcast_output *out)
    OVS_REQ_RDLOCK(ms->rwlock)
{
    struct mcast_mrouter_bundle *mrouter;
    struct xbundle *mcast_xbundle;

    LIST_FOR_EACH(mrouter, mrouter_node, &ms->mrouter_lru) {
        mcast_xbundle = xbundle_lookup(ctx->xcfg, mrouter->port);
        if (mcast_xbundle && mcast_xbundle != in_xbundle
            && mrouter->vlan == xvlan->v[0].vid) {
            xlate_report(ctx, OFT_DETAIL, "forwarding to mcast router port");
            mcast_output_add(out, mcast_xbundle);
        } else if (!mcast_xbundle) {
            xlate_report(ctx, OFT_WARN,
                         "mcast router port is unknown, dropping");
        } else if (mrouter->vlan != xvlan->v[0].vid) {
            xlate_report(ctx, OFT_DETAIL,
                         "mcast router is on another vlan, dropping");
        } else {
            xlate_report(ctx, OFT_DETAIL,
                         "mcast router port is input port, dropping");
        }
    }
}

/* send the packet to ports flagged to be flooded */
static void
xlate_normal_mcast_send_fports(struct xlate_ctx *ctx,
                               struct mcast_snooping *ms,
                               struct xbundle *in_xbundle,
                               struct mcast_output *out)
    OVS_REQ_RDLOCK(ms->rwlock)
{
    struct mcast_port_bundle *fport;
    struct xbundle *mcast_xbundle;

    LIST_FOR_EACH(fport, node, &ms->fport_list) {
        mcast_xbundle = xbundle_lookup(ctx->xcfg, fport->port);
        if (mcast_xbundle && mcast_xbundle != in_xbundle) {
            xlate_report(ctx, OFT_DETAIL, "forwarding to mcast flood port");
            mcast_output_add(out, mcast_xbundle);
        } else if (!mcast_xbundle) {
            xlate_report(ctx, OFT_WARN,
                         "mcast flood port is unknown, dropping");
        } else {
            xlate_report(ctx, OFT_DETAIL,
                         "mcast flood port is input port, dropping");
        }
    }
}

/* forward the Reports to configured ports */
static void
xlate_normal_mcast_send_rports(struct xlate_ctx *ctx,
                               struct mcast_snooping *ms,
                               struct xbundle *in_xbundle,
                               struct mcast_output *out)
    OVS_REQ_RDLOCK(ms->rwlock)
{
    struct mcast_port_bundle *rport;
    struct xbundle *mcast_xbundle;

    LIST_FOR_EACH(rport, node, &ms->rport_list) {
        mcast_xbundle = xbundle_lookup(ctx->xcfg, rport->port);
        if (mcast_xbundle
            && mcast_xbundle != in_xbundle
            && mcast_xbundle->ofbundle != in_xbundle->ofbundle) {
            xlate_report(ctx, OFT_DETAIL,
                         "forwarding report to mcast flagged port");
            mcast_output_add(out, mcast_xbundle);
        } else if (!mcast_xbundle) {
            xlate_report(ctx, OFT_WARN,
                         "mcast port is unknown, dropping the report");
        } else {
            xlate_report(ctx, OFT_DETAIL,
                         "mcast port is input port, dropping the Report");
        }
    }
}

static void
xlate_normal_flood(struct xlate_ctx *ctx, struct xbundle *in_xbundle,
                   struct xvlan *xvlan)
{
    struct xbundle *xbundle;

    LIST_FOR_EACH (xbundle, list_node, &ctx->xbridge->xbundles) {
        if (xbundle != in_xbundle
            && xbundle->ofbundle != in_xbundle->ofbundle
            && xbundle_includes_vlan(xbundle, xvlan)
            && xbundle->floodable
            && !xbundle_mirror_out(ctx->xbridge, xbundle)) {
            output_normal(ctx, xbundle, xvlan);
        }
    }
    ctx->nf_output_iface = NF_OUT_FLOOD;
}

static bool
is_ip_local_multicast(const struct flow *flow, struct flow_wildcards *wc)
{
    if (flow->dl_type == htons(ETH_TYPE_IP)) {
        memset(&wc->masks.nw_dst, 0xff, sizeof wc->masks.nw_dst);
        return ip_is_local_multicast(flow->nw_dst);
    } else if (flow->dl_type == htons(ETH_TYPE_IPV6)) {
        memset(&wc->masks.ipv6_dst, 0xff, sizeof wc->masks.ipv6_dst);
        return ipv6_is_all_hosts(&flow->ipv6_dst);
    } else {
        return false;
    }
}

static void
xlate_normal(struct xlate_ctx *ctx)
{
    struct flow_wildcards *wc = ctx->wc;
    struct flow *flow = &ctx->xin->flow;
    struct xbundle *in_xbundle;
    struct xport *in_port;
    struct mac_entry *mac;
    void *mac_port;
    struct xvlan in_xvlan;
    struct xvlan xvlan;
    uint16_t vlan;

    memset(&wc->masks.dl_src, 0xff, sizeof wc->masks.dl_src);
    memset(&wc->masks.dl_dst, 0xff, sizeof wc->masks.dl_dst);
    wc->masks.vlans[0].tci |= htons(VLAN_VID_MASK | VLAN_CFI);

    in_xbundle = lookup_input_bundle(ctx, flow->in_port.ofp_port, &in_port);
    if (!in_xbundle) {
        xlate_report(ctx, OFT_WARN, "no input bundle, dropping");
        return;
    }

    /* Drop malformed frames. */
    if (eth_type_vlan(flow->dl_type) &&
        !(flow->vlans[0].tci & htons(VLAN_CFI))) {
        if (ctx->xin->packet != NULL) {
            xlate_report_error(ctx, "dropping packet with partial "
                               "VLAN tag received on port %s",
                               in_xbundle->name);
        }
        xlate_report(ctx, OFT_WARN, "partial VLAN tag, dropping");
        return;
    }

    /* Drop frames on bundles reserved for mirroring. */
    if (xbundle_mirror_out(ctx->xbridge, in_xbundle)) {
        if (ctx->xin->packet != NULL) {
            xlate_report_error(ctx, "dropping packet received on port %s, "
                               "which is reserved exclusively for mirroring",
                               in_xbundle->name);
        }
        xlate_report(ctx, OFT_WARN,
                     "input port is mirror output port, dropping");
        return;
    }

    /* Check VLAN. */
    xvlan_extract(flow, &in_xvlan);
    if (!input_vid_is_valid(ctx, in_xvlan.v[0].vid, in_xbundle)) {
        xlate_report(ctx, OFT_WARN,
                     "disallowed VLAN VID for this input port, dropping");
        return;
    }
    xvlan_input_translate(in_xbundle, &in_xvlan, &xvlan);
    vlan = xvlan.v[0].vid;

    /* Check other admissibility requirements. */
    if (in_port && !is_admissible(ctx, in_port, vlan)) {
        return;
    }

    /* Learn source MAC. */
    bool is_grat_arp = is_gratuitous_arp(flow, wc);
    if (ctx->xin->allow_side_effects
        && flow->packet_type == htonl(PT_ETH)
        && in_port->pt_mode != NETDEV_PT_LEGACY_L3
    ) {
        update_learning_table(ctx, in_xbundle, flow->dl_src, vlan,
                              is_grat_arp);
    }
    if (ctx->xin->xcache && in_xbundle != &ofpp_none_bundle) {
        struct xc_entry *entry;

        /* Save just enough info to update mac learning table later. */
        entry = xlate_cache_add_entry(ctx->xin->xcache, XC_NORMAL);
        entry->normal.ofproto = ctx->xbridge->ofproto;
        entry->normal.in_port = flow->in_port.ofp_port;
        entry->normal.dl_src = flow->dl_src;
        entry->normal.vlan = vlan;
        entry->normal.is_gratuitous_arp = is_grat_arp;
    }

    /* Determine output bundle. */
    if (ctx->out_odp_port) {
        struct xbundle *out_xbundle;
        struct xport *out_port;

        if ((out_xbundle = lookup_input_bundle(ctx,
                        odp_port_to_ofp_port(ctx, ctx->out_odp_port),
                        &out_port))) {
            xlate_report(ctx, OFT_DETAIL, "forwarding to chosen port %s",
                    netdev_get_name(out_port->netdev));
            output_normal(ctx, out_xbundle, &xvlan);
        } else {
            xlate_report(ctx, OFT_WARN, "chosen port %d not found",
                    ctx->out_odp_port);
        }
        ctx->out_odp_port = 0;
    } else if (mcast_snooping_enabled(ctx->xbridge->ms)
        && !eth_addr_is_broadcast(flow->dl_dst)
        && eth_addr_is_multicast(flow->dl_dst)
        && is_ip_any(flow)) {
        struct mcast_snooping *ms = ctx->xbridge->ms;
        struct mcast_group *grp = NULL;

        if (is_igmp(flow, wc)) {
            /*
             * IGMP packets need to take the slow path, in order to be
             * processed for mdb updates. That will prevent expires
             * firing off even after hosts have sent reports.
             */
            ctx->xout->slow |= SLOW_ACTION;

            memset(&wc->masks.tp_src, 0xff, sizeof wc->masks.tp_src);
            if (mcast_snooping_is_membership(flow->tp_src) ||
                mcast_snooping_is_query(flow->tp_src)) {
                if (ctx->xin->allow_side_effects && ctx->xin->packet) {
                    update_mcast_snooping_table(ctx, flow, vlan,
                                                in_xbundle, ctx->xin->packet);
                }
            }

            if (mcast_snooping_is_membership(flow->tp_src)) {
                struct mcast_output out = MCAST_OUTPUT_INIT;

                ovs_rwlock_rdlock(&ms->rwlock);
                xlate_normal_mcast_send_mrouters(ctx, ms, in_xbundle, &xvlan,
                                                 &out);
                /* RFC4541: section 2.1.1, item 1: A snooping switch should
                 * forward IGMP Membership Reports only to those ports where
                 * multicast routers are attached.  Alternatively stated: a
                 * snooping switch should not forward IGMP Membership Reports
                 * to ports on which only hosts are attached.
                 * An administrative control may be provided to override this
                 * restriction, allowing the report messages to be flooded to
                 * other ports. */
                xlate_normal_mcast_send_rports(ctx, ms, in_xbundle, &out);
                ovs_rwlock_unlock(&ms->rwlock);

                mcast_output_finish(ctx, &out, in_xbundle, &xvlan);
            } else {
                xlate_report(ctx, OFT_DETAIL, "multicast traffic, flooding");
                xlate_normal_flood(ctx, in_xbundle, &xvlan);
            }
            return;
        } else if (is_mld(flow, wc)) {
            ctx->xout->slow |= SLOW_ACTION;
            if (ctx->xin->allow_side_effects && ctx->xin->packet) {
                update_mcast_snooping_table(ctx, flow, vlan,
                                            in_xbundle, ctx->xin->packet);
            }
            if (is_mld_report(flow, wc)) {
                struct mcast_output out = MCAST_OUTPUT_INIT;

                ovs_rwlock_rdlock(&ms->rwlock);
                xlate_normal_mcast_send_mrouters(ctx, ms, in_xbundle, &xvlan,
                                                 &out);
                xlate_normal_mcast_send_rports(ctx, ms, in_xbundle, &out);
                ovs_rwlock_unlock(&ms->rwlock);

                mcast_output_finish(ctx, &out, in_xbundle, &xvlan);
            } else {
                xlate_report(ctx, OFT_DETAIL, "MLD query, flooding");
                xlate_normal_flood(ctx, in_xbundle, &xvlan);
            }
        } else {
            if (is_ip_local_multicast(flow, wc)) {
                /* RFC4541: section 2.1.2, item 2: Packets with a dst IP
                 * address in the 224.0.0.x range which are not IGMP must
                 * be forwarded on all ports */
                xlate_report(ctx, OFT_DETAIL,
                             "RFC4541: section 2.1.2, item 2, flooding");
                xlate_normal_flood(ctx, in_xbundle, &xvlan);
                return;
            }
        }

        /* forwarding to group base ports */
        struct mcast_output out = MCAST_OUTPUT_INIT;

        ovs_rwlock_rdlock(&ms->rwlock);
        if (flow->dl_type == htons(ETH_TYPE_IP)) {
            grp = mcast_snooping_lookup4(ms, flow->nw_dst, vlan);
        } else if (flow->dl_type == htons(ETH_TYPE_IPV6)) {
            grp = mcast_snooping_lookup(ms, &flow->ipv6_dst, vlan);
        }
        if (grp) {
            xlate_normal_mcast_send_group(ctx, ms, grp, in_xbundle, &out);
            xlate_normal_mcast_send_fports(ctx, ms, in_xbundle, &out);
            xlate_normal_mcast_send_mrouters(ctx, ms, in_xbundle, &xvlan,
                                             &out);
        } else {
            if (mcast_snooping_flood_unreg(ms)) {
                xlate_report(ctx, OFT_DETAIL,
                             "unregistered multicast, flooding");
                out.flood = true;
            } else {
                xlate_normal_mcast_send_mrouters(ctx, ms, in_xbundle, &xvlan,
                                                 &out);
                xlate_normal_mcast_send_fports(ctx, ms, in_xbundle, &out);
            }
        }
        ovs_rwlock_unlock(&ms->rwlock);

        mcast_output_finish(ctx, &out, in_xbundle, &xvlan);
    } else {
        ovs_rwlock_rdlock(&ctx->xbridge->ml->rwlock);
        mac = mac_learning_lookup(ctx->xbridge->ml, flow->dl_dst, vlan);
        mac_port = mac ? mac_entry_get_port(ctx->xbridge->ml, mac) : NULL;
        ovs_rwlock_unlock(&ctx->xbridge->ml->rwlock);

        if (mac_port) {
            struct xbundle *mac_xbundle = xbundle_lookup(ctx->xcfg, mac_port);

            if (mac_xbundle && xbundle_mirror_out(ctx->xbridge, mac_xbundle)) {
                xlate_report(ctx, OFT_WARN,
                             "learned port is a mirror port, dropping");
                return;
            }

            if (mac_xbundle
                && mac_xbundle != in_xbundle
                && mac_xbundle->ofbundle != in_xbundle->ofbundle) {
                xlate_report(ctx, OFT_DETAIL, "forwarding to learned port");
                output_normal(ctx, mac_xbundle, &xvlan);
            } else if (!mac_xbundle) {
                xlate_report(ctx, OFT_WARN,
                             "learned port is unknown, dropping");
            } else {
                xlate_report(ctx, OFT_DETAIL,
                             "learned port is input port, dropping");
            }
        } else {
            xlate_report(ctx, OFT_DETAIL,
                         "no learned MAC for destination, flooding");
            xlate_normal_flood(ctx, in_xbundle, &xvlan);
        }
    }
}

/* Appends a "sample" action for sFlow or IPFIX to 'ctx->odp_actions'.  The
 * 'probability' is the number of packets out of UINT32_MAX to sample.  The
 * 'cookie' is passed back in the callback for each sampled packet.
 * 'tunnel_out_port', if not ODPP_NONE, is added as the
 * OVS_USERSPACE_ATTR_EGRESS_TUN_PORT attribute.  If 'include_actions',
 * an OVS_USERSPACE_ATTR_ACTIONS attribute is added.  If
 * 'emit_set_tunnel', sample(sampling_port=1) would translate into
 * datapath sample action set(tunnel(...)), sample(...) and it is used
 * for sampling egress tunnel information.
 */
static size_t
compose_sample_action(struct xlate_ctx *ctx,
                      const uint32_t probability,
                      const struct user_action_cookie *cookie,
                      const odp_port_t tunnel_out_port,
                      bool include_actions)
{
    if (probability == 0) {
        /* No need to generate sampling or the inner action. */
        return 0;
    }

    /* If the slow path meter is configured by the controller,
     * insert a meter action before the user space action.  */
    struct ofproto *ofproto = &ctx->xin->ofproto->up;
    uint32_t meter_id = ofproto->slowpath_meter_id;

    /* When meter action is not required, avoid generate sample action
     * for 100% sampling rate.  */
    bool is_sample = probability < UINT32_MAX || meter_id != UINT32_MAX;
    size_t sample_offset = 0, actions_offset = 0;
    if (is_sample) {
        sample_offset = nl_msg_start_nested(ctx->odp_actions,
                                            OVS_ACTION_ATTR_SAMPLE);
        nl_msg_put_u32(ctx->odp_actions, OVS_SAMPLE_ATTR_PROBABILITY,
                       probability);
        actions_offset = nl_msg_start_nested(ctx->odp_actions,
                                             OVS_SAMPLE_ATTR_ACTIONS);
    }

    if (meter_id != UINT32_MAX) {
        nl_msg_put_u32(ctx->odp_actions, OVS_ACTION_ATTR_METER, meter_id);
    }

    odp_port_t odp_port = ofp_port_to_odp_port(
        ctx->xbridge, ctx->xin->flow.in_port.ofp_port);
    uint32_t pid = dpif_port_get_pid(ctx->xbridge->dpif, odp_port);
    size_t cookie_offset = odp_put_userspace_action(pid, cookie,
                                                    sizeof *cookie,
                                                    tunnel_out_port,
                                                    include_actions,
                                                    ctx->odp_actions);

    if (is_sample) {
        nl_msg_end_nested(ctx->odp_actions, actions_offset);
        nl_msg_end_nested(ctx->odp_actions, sample_offset);
    }

    return cookie_offset;
}

/* If sFLow is not enabled, returns 0 without doing anything.
 *
 * If sFlow is enabled, appends a template "sample" action to the ODP actions
 * in 'ctx'.  This action is a template because some of the information needed
 * to fill it out is not available until flow translation is complete.  In this
 * case, this functions returns an offset, which is always nonzero, to pass
 * later to fix_sflow_action() to fill in the rest of the template. */
static size_t
compose_sflow_action(struct xlate_ctx *ctx)
{
    struct dpif_sflow *sflow = ctx->xbridge->sflow;
    if (!sflow || ctx->xin->flow.in_port.ofp_port == OFPP_NONE) {
        return 0;
    }

    struct user_action_cookie cookie;

    memset(&cookie, 0, sizeof cookie);
    cookie.type = USER_ACTION_COOKIE_SFLOW;
    cookie.ofp_in_port = ctx->xin->flow.in_port.ofp_port;
    cookie.ofproto_uuid = ctx->xbridge->ofproto->uuid;

    return compose_sample_action(ctx, dpif_sflow_get_probability(sflow),
                                 &cookie, ODPP_NONE, true);
}

/* If flow IPFIX is enabled, make sure IPFIX flow sample action
 * at egress point of tunnel port is just in front of corresponding
 * output action. If bridge IPFIX is enabled, this appends an IPFIX
 * sample action to 'ctx->odp_actions'. */
static void
compose_ipfix_action(struct xlate_ctx *ctx, odp_port_t output_odp_port)
{
    struct dpif_ipfix *ipfix = ctx->xbridge->ipfix;
    odp_port_t tunnel_out_port = ODPP_NONE;

    if (!ipfix || ctx->xin->flow.in_port.ofp_port == OFPP_NONE) {
        return;
    }

    /* For input case, output_odp_port is ODPP_NONE, which is an invalid port
     * number. */
    if (output_odp_port == ODPP_NONE &&
        !dpif_ipfix_get_bridge_exporter_input_sampling(ipfix)) {
        return;
    }

    /* For output case, output_odp_port is valid. */
    if (output_odp_port != ODPP_NONE) {
        if (!dpif_ipfix_get_bridge_exporter_output_sampling(ipfix)) {
            return;
        }
        /* If tunnel sampling is enabled, put an additional option attribute:
         * OVS_USERSPACE_ATTR_TUNNEL_OUT_PORT
         */
        if (dpif_ipfix_get_bridge_exporter_tunnel_sampling(ipfix) &&
            dpif_ipfix_is_tunnel_port(ipfix, output_odp_port) ) {
           tunnel_out_port = output_odp_port;
        }
    }

    struct user_action_cookie cookie;

    memset(&cookie, 0, sizeof cookie);
    cookie.type = USER_ACTION_COOKIE_IPFIX;
    cookie.ofp_in_port = ctx->xin->flow.in_port.ofp_port;
    cookie.ofproto_uuid = ctx->xbridge->ofproto->uuid;
    cookie.ipfix.output_odp_port = output_odp_port;

    compose_sample_action(ctx,
                          dpif_ipfix_get_bridge_exporter_probability(ipfix),
                          &cookie, tunnel_out_port, false);
}

/* Fix "sample" action according to data collected while composing ODP actions,
 * as described in compose_sflow_action().
 *
 * 'user_cookie_offset' must be the offset returned by
 * compose_sflow_action(). */
static void
fix_sflow_action(struct xlate_ctx *ctx, unsigned int user_cookie_offset)
{
    const struct flow *base = &ctx->base_flow;
    struct user_action_cookie *cookie;

    cookie = ofpbuf_at(ctx->odp_actions, user_cookie_offset, sizeof *cookie);
    ovs_assert(cookie->type == USER_ACTION_COOKIE_SFLOW);

    cookie->sflow.vlan_tci = base->vlans[0].tci;

    /* See http://www.sflow.org/sflow_version_5.txt (search for "Input/output
     * port information") for the interpretation of cookie->output. */
    switch (ctx->sflow_n_outputs) {
    case 0:
        /* 0x40000000 | 256 means "packet dropped for unknown reason". */
        cookie->sflow.output = 0x40000000 | 256;
        break;

    case 1:
        cookie->sflow.output = dpif_sflow_odp_port_to_ifindex(
            ctx->xbridge->sflow, ctx->sflow_odp_port);
        if (cookie->sflow.output) {
            break;
        }
        /* Fall through. */
    default:
        /* 0x80000000 means "multiple output ports. */
        cookie->sflow.output = 0x80000000 | ctx->sflow_n_outputs;
        break;
    }
}

static bool
process_special(struct xlate_ctx *ctx, const struct xport *xport)
{
    const struct flow *flow = &ctx->xin->flow;
    struct flow_wildcards *wc = ctx->wc;
    const struct xbridge *xbridge = ctx->xbridge;
    const struct dp_packet *packet = ctx->xin->packet;
    enum slow_path_reason slow;
    bool lacp_may_enable;

    if (!xport) {
        slow = 0;
    } else if (xport->cfm && cfm_should_process_flow(xport->cfm, flow, wc)) {
        if (packet) {
            cfm_process_heartbeat(xport->cfm, packet);
        }
        slow = SLOW_CFM;
    } else if (xport->bfd && bfd_should_process_flow(xport->bfd, flow, wc)) {
        if (packet) {
            bfd_process_packet(xport->bfd, flow, packet);
            /* If POLL received, immediately sends FINAL back. */
            if (bfd_should_send_packet(xport->bfd)) {
                ofproto_dpif_monitor_port_send_soon(xport->ofport);
            }
        }
        slow = SLOW_BFD;
    } else if (xport->xbundle && xport->xbundle->lacp
               && flow->dl_type == htons(ETH_TYPE_LACP)) {
        if (packet) {
            lacp_may_enable = lacp_process_packet(xport->xbundle->lacp,
                                                  xport->ofport, packet);
            /* Update LACP status in bond-member to avoid packet-drops
             * until LACP state machine is run by the main thread. */
            if (xport->xbundle->bond && lacp_may_enable) {
                bond_member_set_may_enable(xport->xbundle->bond, xport->ofport,
                                           lacp_may_enable);
            }
        }
        slow = SLOW_LACP;
    } else if ((xbridge->stp || xbridge->rstp) &&
               stp_should_process_flow(flow, wc)) {
        if (packet) {
            xbridge->stp
                ? stp_process_packet(xport, packet)
                : rstp_process_packet(xport, packet);
        }
        slow = SLOW_STP;
    } else if (xport->lldp && lldp_should_process_flow(xport->lldp, flow)) {
        if (packet) {
            lldp_process_packet(xport->lldp, packet);
        }
        slow = SLOW_LLDP;
    } else {
        slow = 0;
    }

    if (slow) {
        ctx->xout->slow |= slow;
        return true;
    } else {
        return false;
    }
}

static int
get_tnl_spec(struct xlate_ctx *ctx, const struct flow *flow,
        struct eth_addr *dst_mac, struct eth_addr *src_mac,
        struct in6_addr *dst_ip, struct in6_addr *src_ip,
        struct xport **out_dev)

{
    struct xlate_cfg *xcfg = ovsrcu_get(struct xlate_cfg *, &xcfgp);
    struct xport *out_xport;

    *src_ip = flow_tnl_src(&flow->tunnel);
    *dst_ip = flow_tnl_dst(&flow->tunnel);
    if ( !flow->tunnel.out_odp_port ||
            !ipv6_addr_is_set(src_ip) ||
            !ipv6_addr_is_set(dst_ip) ||
            eth_addr_is_zero(flow->tunnel.src_mac) ||
            eth_addr_is_zero(flow->tunnel.dst_mac)) {
        return -ENOENT;
    }

    *out_dev = NULL;

    out_xport = xport_lookup(xcfg,
            odp_port_to_ofport(ctx->xbridge->ofproto->backer,
<<<<<<< HEAD
                flow->tunnel.out_odp_port));
=======
                (OVS_FORCE odp_port_t)flow->tunnel.out_odp_port));
>>>>>>> c2147fb6
    if (out_xport) {
        *out_dev = get_ofp_port(out_xport->xbridge, OFPP_LOCAL);
        if (!(*out_dev)) {
            return -ENOENT;
        }
    }

    *src_mac = flow->tunnel.src_mac;
    *dst_mac = flow->tunnel.dst_mac;
    return 0;
}

static int
tnl_route_lookup_flow(const struct xlate_ctx *ctx,
                      const struct flow *oflow,
                      struct in6_addr *ip, struct in6_addr *src,
                      struct xport **out_port)
{
    char out_dev[IFNAMSIZ];
    struct xbridge *xbridge;
    struct in6_addr gw;
    struct in6_addr dst;

    dst = flow_tnl_dst(&oflow->tunnel);
    if (!ovs_router_lookup(oflow->pkt_mark, &dst, out_dev, src, &gw)) {
        return -ENOENT;
    }

    if (ipv6_addr_is_set(&gw) &&
        (!IN6_IS_ADDR_V4MAPPED(&gw) || in6_addr_get_mapped_ipv4(&gw))) {
        *ip = gw;
    } else {
        *ip = dst;
    }

    HMAP_FOR_EACH (xbridge, hmap_node, &ctx->xcfg->xbridges) {
        if (!strncmp(xbridge->name, out_dev, IFNAMSIZ)) {
            struct xport *port;

            HMAP_FOR_EACH (port, ofp_node, &xbridge->xports) {
                if (!strncmp(netdev_get_name(port->netdev), out_dev, IFNAMSIZ)) {
                    *out_port = port;
                    return 0;
                }
            }
        }
    }

    /* If tunnel IP isn't configured on bridges, then we search all ports. */
    HMAP_FOR_EACH (xbridge, hmap_node, &ctx->xcfg->xbridges) {
        struct xport *port;

        HMAP_FOR_EACH (port, ofp_node, &xbridge->xports) {
            if (!strncmp(netdev_get_name(port->netdev),
                         out_dev, IFNAMSIZ)) {
                *out_port = port;
                return 0;
            }
        }
    }
    return -ENOENT;
}

static int
compose_table_xlate(struct xlate_ctx *ctx, const struct xport *out_dev,
                    struct dp_packet *packet)
{
    struct xbridge *xbridge = out_dev->xbridge;
    ovs_version_t version = ofproto_dpif_get_tables_version(xbridge->ofproto);
    struct ofpact_output output;
    struct flow flow;

    ofpact_init(&output.ofpact, OFPACT_OUTPUT, sizeof output);
    flow_extract(packet, &flow);
    flow.in_port.ofp_port = out_dev->ofp_port;
    output.port = OFPP_TABLE;
    output.max_len = 0;

    return ofproto_dpif_execute_actions__(xbridge->ofproto, version, &flow,
                                          NULL, &output.ofpact, sizeof output,
                                          ctx->depth, ctx->resubmits, packet);
}

static void
tnl_send_nd_request(struct xlate_ctx *ctx, const struct xport *out_dev,
                     const struct eth_addr eth_src,
                     struct in6_addr * ipv6_src, struct in6_addr * ipv6_dst)
{
    struct dp_packet packet;

    dp_packet_init(&packet, 0);
    compose_nd_ns(&packet, eth_src, ipv6_src, ipv6_dst);
    compose_table_xlate(ctx, out_dev, &packet);
    dp_packet_uninit(&packet);
}

static void
tnl_send_arp_request(struct xlate_ctx *ctx, const struct xport *out_dev,
                     const struct eth_addr eth_src,
                     ovs_be32 ip_src, ovs_be32 ip_dst)
{
    struct dp_packet packet;

    dp_packet_init(&packet, 0);
    compose_arp(&packet, ARP_OP_REQUEST,
                eth_src, eth_addr_zero, true, ip_src, ip_dst);

    compose_table_xlate(ctx, out_dev, &packet);
    dp_packet_uninit(&packet);
}

static void
propagate_tunnel_data_to_flow__(struct flow *dst_flow,
                                const struct flow *src_flow,
                                struct eth_addr dmac, struct eth_addr smac,
                                struct in6_addr s_ip6, ovs_be32 s_ip,
                                bool is_tnl_ipv6, uint8_t nw_proto)
{
    dst_flow->dl_dst = dmac;
    dst_flow->dl_src = smac;
    if (src_flow->tunnel.vlan_id) {
<<<<<<< HEAD
        flow_set_vlan_vid(dst_flow, htons(src_flow->tunnel.vlan_id));
=======
        flow_set_vlan_vid(dst_flow, htons((OVS_FORCE uint16_t)src_flow->tunnel.vlan_id));
>>>>>>> c2147fb6
    }

    dst_flow->packet_type = htonl(PT_ETH);
    dst_flow->nw_dst = src_flow->tunnel.ip_dst;
    dst_flow->nw_src = src_flow->tunnel.ip_src;
    dst_flow->ipv6_dst = src_flow->tunnel.ipv6_dst;
    dst_flow->ipv6_src = src_flow->tunnel.ipv6_src;

    dst_flow->nw_frag = 0; /* Tunnel packets are unfragmented. */
    dst_flow->nw_tos = src_flow->tunnel.ip_tos;
    dst_flow->nw_ttl = src_flow->tunnel.ip_ttl;
    dst_flow->tp_dst = src_flow->tunnel.tp_dst;
    dst_flow->tp_src = src_flow->tunnel.tp_src;

    if (is_tnl_ipv6) {
        dst_flow->dl_type = htons(ETH_TYPE_IPV6);
        if (ipv6_mask_is_any(&dst_flow->ipv6_src)
            && !ipv6_mask_is_any(&s_ip6)) {
            dst_flow->ipv6_src = s_ip6;
        }
    } else {
        dst_flow->dl_type = htons(ETH_TYPE_IP);
        if (dst_flow->nw_src == 0 && s_ip) {
            dst_flow->nw_src = s_ip;
        }
    }
    dst_flow->nw_proto = nw_proto;
}

/*
 * Populate the 'flow' and 'base_flow' L3 fields to do the post tunnel push
 * translations.
 */
static void
propagate_tunnel_data_to_flow(struct xlate_ctx *ctx, struct eth_addr dmac,
                              struct eth_addr smac,   struct in6_addr s_ip6,
                              ovs_be32 s_ip, bool is_tnl_ipv6,
                              enum ovs_vport_type tnl_type)
{
    struct flow *base_flow, *flow;
    flow = &ctx->xin->flow;
    base_flow = &ctx->base_flow;
    uint8_t nw_proto = 0;

    switch (tnl_type) {
    case OVS_VPORT_TYPE_GRE:
    case OVS_VPORT_TYPE_ERSPAN:
    case OVS_VPORT_TYPE_IP6ERSPAN:
    case OVS_VPORT_TYPE_IP6GRE:
        nw_proto = IPPROTO_GRE;
        break;
    case OVS_VPORT_TYPE_VXLAN:
    case OVS_VPORT_TYPE_GENEVE:
    case OVS_VPORT_TYPE_GTPU:
        nw_proto = IPPROTO_UDP;
        break;
    case OVS_VPORT_TYPE_LISP:
    case OVS_VPORT_TYPE_STT:
    case OVS_VPORT_TYPE_UNSPEC:
    case OVS_VPORT_TYPE_NETDEV:
    case OVS_VPORT_TYPE_INTERNAL:
    case __OVS_VPORT_TYPE_MAX:
    default:
        OVS_NOT_REACHED();
    }
    /*
     * Update base_flow first followed by flow as the dst_flow gets modified
     * in the function.
     */
    propagate_tunnel_data_to_flow__(base_flow, flow, dmac, smac, s_ip6, s_ip,
                                    is_tnl_ipv6, nw_proto);
    propagate_tunnel_data_to_flow__(flow, flow, dmac, smac, s_ip6, s_ip,
                                    is_tnl_ipv6, nw_proto);
}

static int
native_tunnel_output(struct xlate_ctx *ctx, const struct xport *xport,
                     const struct flow *flow, odp_port_t tunnel_odp_port,
                     bool truncate)
{
    struct netdev_tnl_build_header_params tnl_params;
    struct ovs_action_push_tnl tnl_push_data;
    struct xport *out_dev = NULL;
    ovs_be32 s_ip = 0, d_ip = 0;
    struct in6_addr s_ip6 = in6addr_any;
    struct in6_addr d_ip6 = in6addr_any;
    struct eth_addr smac;
    struct eth_addr dmac;
    int err;
    char buf_sip6[INET6_ADDRSTRLEN];
    char buf_dip6[INET6_ADDRSTRLEN];

    /* Store sFlow data. */
    uint32_t sflow_n_outputs = ctx->sflow_n_outputs;

    /* Structures to backup Ethernet and IP of base_flow. */
    struct flow old_base_flow;
    struct flow old_flow;

    /* Backup flow & base_flow data. */
    memcpy(&old_base_flow, &ctx->base_flow, sizeof old_base_flow);
    memcpy(&old_flow, &ctx->xin->flow, sizeof old_flow);

    if (flow->tunnel.ip_src) {
        in6_addr_set_mapped_ipv4(&s_ip6, flow->tunnel.ip_src);
    }

    if (!get_tnl_spec(ctx, flow, &dmac, &smac, &d_ip6, &s_ip6, &out_dev)) {
<<<<<<< HEAD
        ctx->out_odp_port = flow->tunnel.out_odp_port;
=======
        ctx->out_odp_port = (OVS_FORCE odp_port_t)flow->tunnel.out_odp_port;
>>>>>>> c2147fb6
        xlate_report(ctx, OFT_DETAIL, "tunneling to %s via %s",
                ipv6_string_mapped(buf_dip6, &d_ip6),
                netdev_get_name(out_dev->netdev));
    } else {
        err = tnl_route_lookup_flow(ctx, flow, &d_ip6, &s_ip6, &out_dev);
        if (err) {
            xlate_report(ctx, OFT_WARN, "native tunnel routing failed");
            return err;
        }

        xlate_report(ctx, OFT_DETAIL, "tunneling to %s via %s",
                ipv6_string_mapped(buf_dip6, &d_ip6),
                netdev_get_name(out_dev->netdev));

        /* Use mac addr of bridge port of the peer. */
        err = netdev_get_etheraddr(out_dev->netdev, &smac);
        if (err) {
            xlate_report(ctx, OFT_WARN,
                    "tunnel output device lacks Ethernet address");
            return err;
        }

        d_ip = in6_addr_get_mapped_ipv4(&d_ip6);
        if (d_ip) {
            s_ip = in6_addr_get_mapped_ipv4(&s_ip6);
        }

        err = tnl_neigh_lookup(out_dev->xbridge->name, &d_ip6, &dmac);
        if (err) {
            xlate_report(ctx, OFT_DETAIL,
                    "neighbor cache miss for %s on bridge %s, "
                    "sending %s request",
                    buf_dip6, out_dev->xbridge->name, d_ip ? "ARP" : "ND");
            if (d_ip) {
                tnl_send_arp_request(ctx, out_dev, smac, s_ip, d_ip);
            } else {
                tnl_send_nd_request(ctx, out_dev, smac, &s_ip6, &d_ip6);
            }
            return err;
        }
    }

    if (ctx->xin->xcache) {
        struct xc_entry *entry;

        entry = xlate_cache_add_entry(ctx->xin->xcache, XC_TNL_NEIGH);
        ovs_strlcpy(entry->tnl_neigh_cache.br_name, out_dev->xbridge->name,
                sizeof entry->tnl_neigh_cache.br_name);
        entry->tnl_neigh_cache.d_ipv6 = d_ip6;
    }

    xlate_report(ctx, OFT_DETAIL, "tunneling from "ETH_ADDR_FMT" %s"
            " to "ETH_ADDR_FMT" %s",
            ETH_ADDR_ARGS(smac), ipv6_string_mapped(buf_sip6, &s_ip6),
            ETH_ADDR_ARGS(dmac), buf_dip6);

    netdev_init_tnl_build_header_params(&tnl_params, flow, &s_ip6, dmac, smac);
    err = tnl_port_build_header(xport->ofport, &tnl_push_data, &tnl_params);
    if (err) {
        return err;
    }
    tnl_push_data.tnl_port = tunnel_odp_port;
    tnl_push_data.out_port = out_dev->odp_port;

    /* After tunnel header has been added, MAC and IP data of flow and
     * base_flow need to be set properly, since there is not recirculation
     * any more when sending packet to tunnel. */

    propagate_tunnel_data_to_flow(ctx, dmac, smac, s_ip6,
            s_ip, tnl_params.is_ipv6,
            tnl_push_data.tnl_type);

    size_t clone_ofs = 0;
    size_t push_action_size;

    clone_ofs = nl_msg_start_nested(ctx->odp_actions, OVS_ACTION_ATTR_CLONE);
    odp_put_tnl_push_action(ctx->odp_actions, &tnl_push_data);
    push_action_size = ctx->odp_actions->size;

    if (!truncate) {
        const struct dpif_flow_stats *backup_resubmit_stats;
        struct xlate_cache *backup_xcache;
        struct flow_wildcards *backup_wc, wc;
        bool backup_side_effects;
        const struct dp_packet *backup_packet;

        memset(&wc, 0 , sizeof wc);
        backup_wc = ctx->wc;
        ctx->wc = &wc;
        ctx->xin->wc = NULL;
        backup_resubmit_stats = ctx->xin->resubmit_stats;
        backup_xcache = ctx->xin->xcache;
        backup_side_effects = ctx->xin->allow_side_effects;
        backup_packet = ctx->xin->packet;

        ctx->xin->resubmit_stats =  NULL;
        ctx->xin->xcache = xlate_cache_new(); /* Use new temporary cache. */
        ctx->xin->allow_side_effects = false;
        ctx->xin->packet = NULL;

        /* Push the cache entry for the tunnel first. */
        struct xc_entry *entry;
        entry = xlate_cache_add_entry(ctx->xin->xcache, XC_TUNNEL_HEADER);
        entry->tunnel_hdr.hdr_size = tnl_push_data.header_len;
        entry->tunnel_hdr.operation = ADD;

        patch_port_output(ctx, xport, out_dev);

        /* Similar to the stats update in revalidation, the x_cache entries
         * are populated by the previous translation are used to update the
         * stats correctly.
         */
        if (backup_resubmit_stats) {
            struct dpif_flow_stats stats = *backup_resubmit_stats;
            xlate_push_stats(ctx->xin->xcache, &stats, false);
        }
        xlate_cache_steal_entries(backup_xcache, ctx->xin->xcache);

        if (ctx->odp_actions->size > push_action_size) {
            nl_msg_end_non_empty_nested(ctx->odp_actions, clone_ofs);
        } else {
            nl_msg_cancel_nested(ctx->odp_actions, clone_ofs);
        }

        /* Restore context status. */
        ctx->xin->resubmit_stats = backup_resubmit_stats;
        xlate_cache_delete(ctx->xin->xcache);
        ctx->xin->xcache = backup_xcache;
        ctx->xin->allow_side_effects = backup_side_effects;
        ctx->xin->packet = backup_packet;
        ctx->wc = backup_wc;
    } else {
        /* In order to maintain accurate stats, use recirc for
         * natvie tunneling.  */
        nl_msg_put_u32(ctx->odp_actions, OVS_ACTION_ATTR_RECIRC, 0);
        nl_msg_end_nested(ctx->odp_actions, clone_ofs);
    }

    /* Restore the flows after the translation. */
    memcpy(&ctx->xin->flow, &old_flow, sizeof ctx->xin->flow);
    memcpy(&ctx->base_flow, &old_base_flow, sizeof ctx->base_flow);

    /* Restore sFlow data. */
    ctx->sflow_n_outputs = sflow_n_outputs;

    return 0;
}

static void
xlate_commit_actions(struct xlate_ctx *ctx)
{
    bool use_masked = ctx->xbridge->support.masked_set_action;

    ctx->xout->slow |= commit_odp_actions(&ctx->xin->flow, &ctx->base_flow,
                                          ctx->odp_actions, ctx->wc,
                                          use_masked, ctx->pending_encap,
                                          ctx->pending_decap, ctx->encap_data);
    ctx->pending_encap = false;
    ctx->pending_decap = false;
    ofpbuf_delete(ctx->encap_data);
    ctx->encap_data = NULL;
}

static void
clear_conntrack(struct xlate_ctx *ctx)
{
    ctx->conntracked = false;
    flow_clear_conntrack(&ctx->xin->flow);
}

static bool
xlate_flow_is_protected(const struct xlate_ctx *ctx, const struct flow *flow, const struct xport *xport_out)
{
    const struct xport *xport_in;

    if (!xport_out) {
        return false;
    }

    xport_in = get_ofp_port(ctx->xbridge, flow->in_port.ofp_port);

    return (xport_in && xport_in->xbundle && xport_out->xbundle &&
            xport_in->xbundle->protected && xport_out->xbundle->protected);
}

/* Function handles when a packet is sent from one bridge to another bridge.
 *
 * The bridges are internally connected, either with patch ports or with
 * tunnel ports.
 *
 * The output action to another bridge causes translation to continue within
 * the next bridge. This process can be recursive; the next bridge can
 * output yet to another bridge.
 *
 * The translated actions from the second bridge onwards are enclosed within
 * the clone action, so that any modification to the packet will not be visible
 * to the remaining actions of the originating bridge.
 */
static void
patch_port_output(struct xlate_ctx *ctx, const struct xport *in_dev,
                  struct xport *out_dev)
{
    struct flow *flow = &ctx->xin->flow;
    struct flow old_flow = ctx->xin->flow;
    struct flow_tnl old_flow_tnl_wc = ctx->wc->masks.tunnel;
    bool old_conntrack = ctx->conntracked;
    bool old_was_mpls = ctx->was_mpls;
    ovs_version_t old_version = ctx->xin->tables_version;
    struct ofpbuf old_stack = ctx->stack;
    uint8_t new_stack[1024];
    struct ofpbuf old_action_set = ctx->action_set;
    struct ovs_list *old_trace = ctx->xin->trace;
    uint64_t actset_stub[1024 / 8];

    ofpbuf_use_stub(&ctx->stack, new_stack, sizeof new_stack);
    ofpbuf_use_stub(&ctx->action_set, actset_stub, sizeof actset_stub);
    flow->in_port.ofp_port = out_dev->ofp_port;
    flow->metadata = htonll(0);
    memset(&flow->tunnel, 0, sizeof flow->tunnel);
    memset(&ctx->wc->masks.tunnel, 0, sizeof ctx->wc->masks.tunnel);
    flow->tunnel.metadata.tab =
                           ofproto_get_tun_tab(&out_dev->xbridge->ofproto->up);
    ctx->wc->masks.tunnel.metadata.tab = flow->tunnel.metadata.tab;
    memset(flow->regs, 0, sizeof flow->regs);
    flow->actset_output = OFPP_UNSET;
    clear_conntrack(ctx);
    ctx->xin->trace = xlate_report(ctx, OFT_BRIDGE, "bridge(\"%s\")",
                                   out_dev->xbridge->name);
    mirror_mask_t old_mirrors = ctx->mirrors;
    bool independent_mirrors = out_dev->xbridge != ctx->xbridge;
    if (independent_mirrors) {
        ctx->mirrors = 0;
    }
    ctx->xbridge = out_dev->xbridge;

    /* The bridge is now known so obtain its table version. */
    ctx->xin->tables_version
              = ofproto_dpif_get_tables_version(ctx->xbridge->ofproto);

    if (!process_special(ctx, out_dev) && may_receive(out_dev, ctx)) {
        if (xport_stp_forward_state(out_dev) &&
            xport_rstp_forward_state(out_dev)) {
            xlate_table_action(ctx, flow->in_port.ofp_port, 0, true, true,
                               false, true, clone_xlate_actions);
            if (!ctx->freezing) {
                xlate_action_set(ctx);
            }
            if (ctx->freezing) {
                finish_freezing(ctx);
            }
        } else {
            /* Forwarding is disabled by STP and RSTP.  Let OFPP_NORMAL and
             * the learning action look at the packet, then drop it. */
            struct flow old_base_flow = ctx->base_flow;
            size_t old_size = ctx->odp_actions->size;
            mirror_mask_t old_mirrors2 = ctx->mirrors;

            xlate_table_action(ctx, flow->in_port.ofp_port, 0, true, true,
                               false, true, clone_xlate_actions);
            ctx->mirrors = old_mirrors2;
            ctx->base_flow = old_base_flow;
            ctx->odp_actions->size = old_size;

            /* Undo changes that may have been done for freezing. */
            ctx_cancel_freeze(ctx);
        }
    }

    ctx->xin->trace = old_trace;
    if (independent_mirrors) {
        ctx->mirrors = old_mirrors;
    }
    ctx->xin->flow = old_flow;
    ctx->xbridge = in_dev->xbridge;
    ofpbuf_uninit(&ctx->action_set);
    ctx->action_set = old_action_set;
    ofpbuf_uninit(&ctx->stack);
    ctx->stack = old_stack;

    /* Restore calling bridge's lookup version. */
    ctx->xin->tables_version = old_version;

    /* Restore to calling bridge tunneling information */
    ctx->wc->masks.tunnel = old_flow_tnl_wc;

    /* The out bridge popping MPLS should have no effect on the original
     * bridge. */
    ctx->was_mpls = old_was_mpls;

    /* The out bridge's conntrack execution should have no effect on the
     * original bridge. */
    ctx->conntracked = old_conntrack;

    /* The fact that the out bridge exits (for any reason) does not mean
     * that the original bridge should exit.  Specifically, if the out
     * bridge freezes translation, the original bridge must continue
     * processing with the original, not the frozen packet! */
    ctx->exit = false;

    /* Out bridge errors do not propagate back. */
    ctx->error = XLATE_OK;

    if (ctx->xin->resubmit_stats) {
        netdev_vport_inc_tx(in_dev->netdev, ctx->xin->resubmit_stats);
        netdev_vport_inc_rx(out_dev->netdev, ctx->xin->resubmit_stats);
        if (out_dev->bfd) {
            bfd_account_rx(out_dev->bfd, ctx->xin->resubmit_stats);
        }
    }
    if (ctx->xin->xcache) {
        struct xc_entry *entry;

        entry = xlate_cache_add_entry(ctx->xin->xcache, XC_NETDEV);
        entry->dev.tx = netdev_ref(in_dev->netdev);
        entry->dev.rx = netdev_ref(out_dev->netdev);
        entry->dev.bfd = bfd_ref(out_dev->bfd);
    }
}

static bool
check_output_prerequisites(struct xlate_ctx *ctx,
                           const struct xport *xport,
                           struct flow *flow,
                           bool check_stp)
{
    struct flow_wildcards *wc = ctx->wc;

    if (!xport) {
        xlate_report(ctx, OFT_WARN, "Nonexistent output port");
        return false;
    } else if (xport->config & OFPUTIL_PC_NO_FWD) {
        xlate_report(ctx, OFT_DETAIL, "OFPPC_NO_FWD set, skipping output");
        return false;
    } else if (ctx->mirror_snaplen != 0 && xport->odp_port == ODPP_NONE) {
        xlate_report(ctx, OFT_WARN,
                     "Mirror truncate to ODPP_NONE, skipping output");
        return false;
    } else if (xlate_flow_is_protected(ctx, flow, xport)) {
        xlate_report(ctx, OFT_WARN,
                     "Flow is between protected ports, skipping output.");
        return false;
    } else if (check_stp) {
        if (is_stp(&ctx->base_flow)) {
            if (!xport_stp_should_forward_bpdu(xport) &&
                !xport_rstp_should_manage_bpdu(xport)) {
                if (ctx->xbridge->stp != NULL) {
                    xlate_report(ctx, OFT_WARN,
                                 "STP not in listening state, "
                                 "skipping bpdu output");
                } else if (ctx->xbridge->rstp != NULL) {
                    xlate_report(ctx, OFT_WARN,
                                 "RSTP not managing BPDU in this state, "
                                 "skipping bpdu output");
                }
                return false;
            }
        } else if ((xport->cfm && cfm_should_process_flow(xport->cfm, flow, wc))
                   || (xport->bfd && bfd_should_process_flow(xport->bfd, flow,
                                                             wc))) {
            /* Pass; STP should not block link health detection. */
        } else if (!xport_stp_forward_state(xport) ||
                   !xport_rstp_forward_state(xport)) {
            if (ctx->xbridge->stp != NULL) {
                xlate_report(ctx, OFT_WARN,
                             "STP not in forwarding state, skipping output");
            } else if (ctx->xbridge->rstp != NULL) {
                xlate_report(ctx, OFT_WARN,
                             "RSTP not in forwarding state, skipping output");
            }
            return false;
        }
    }

    if (xport->pt_mode == NETDEV_PT_LEGACY_L2 &&
        flow->packet_type != htonl(PT_ETH)) {
        xlate_report(ctx, OFT_WARN, "Trying to send non-Ethernet packet "
                     "through legacy L2 port. Dropping packet.");
        return false;
    }

    return true;
}

/* Function verifies if destination address of received Neighbor Advertisement
 * message stored in 'flow' is correct. It should be either FF02::1:FFXX:XXXX
 * where XX:XXXX stands for the last 24 bits of 'ipv6_addr' or it should match
 * 'ipv6_addr'. */
static bool
is_nd_dst_correct(const struct flow *flow, const struct in6_addr *ipv6_addr)
{
    const uint8_t *flow_ipv6_addr = (uint8_t *) &flow->ipv6_dst;
    const uint8_t *addr = (uint8_t *) ipv6_addr;

    return (IN6_IS_ADDR_MC_LINKLOCAL(&flow->ipv6_dst) &&
            flow_ipv6_addr[11] == 0x01 &&
            flow_ipv6_addr[12] == 0xff &&
            flow_ipv6_addr[13] == addr[13] &&
            flow_ipv6_addr[14] == addr[14] &&
            flow_ipv6_addr[15] == addr[15]) ||
            IN6_ARE_ADDR_EQUAL(&flow->ipv6_dst, ipv6_addr);
}

static bool
is_neighbor_reply_matched(const struct flow *flow, struct in6_addr *ip_addr)
{
    return ((IN6_IS_ADDR_V4MAPPED(ip_addr) &&
             flow->dl_type == htons(ETH_TYPE_ARP) &&
             in6_addr_get_mapped_ipv4(ip_addr) == flow->nw_dst) ||
            (!IN6_IS_ADDR_V4MAPPED(ip_addr) &&
              is_nd_dst_correct(flow, ip_addr)));
}

/* Function verifies if the ARP reply or Neighbor Advertisement represented by
 * 'flow' addresses the 'xbridge' of 'ctx'. Returns true if the ARP TA or
 * neighbor discovery destination is in the list of configured IP addresses of
 * the bridge. Otherwise, it returns false. */
static bool
is_neighbor_reply_correct(const struct xlate_ctx *ctx, const struct flow *flow)
{
    bool ret = false;
    int i;
    struct xbridge_addr *xbridge_addr = xbridge_addr_ref(ctx->xbridge->addr);

    /* Verify if 'nw_dst' of ARP or 'ipv6_dst' of ICMPV6 is in the list. */
    for (i = 0; xbridge_addr && i < xbridge_addr->n_addr; i++) {
        struct in6_addr *ip_addr = &xbridge_addr->addr[i];
        if (is_neighbor_reply_matched(flow, ip_addr)) {
            /* Found a match. */
            ret = true;
            break;
        }
    }

    xbridge_addr_unref(xbridge_addr);

    /* If not found in bridge's IPs, search in its ports. */
    if (!ret) {
        struct in6_addr *ip_addr, *mask;
        struct xport *port;
        int error, n_in6;

        HMAP_FOR_EACH (port, ofp_node, &ctx->xbridge->xports) {
            error = netdev_get_addr_list(port->netdev, &ip_addr,
                                         &mask, &n_in6);
            if (!error) {
                ret = is_neighbor_reply_matched(flow, ip_addr);
                free(ip_addr);
                free(mask);
                if (ret) {
                   /* Found a match. */
                   break;
                }
            }
        }
    }
    return ret;
}

static bool
terminate_native_tunnel(struct xlate_ctx *ctx, struct flow *flow,
                        struct flow_wildcards *wc, odp_port_t *tnl_port)
{
    *tnl_port = ODPP_NONE;

    /* XXX: Write better Filter for tunnel port. We can use in_port
     * in tunnel-port flow to avoid these checks completely. */
    if (ovs_native_tunneling_is_on(ctx->xbridge->ofproto)) {
        *tnl_port = tnl_port_map_lookup(flow, wc);

        /* If no tunnel port was found and it's about an ARP or ICMPv6 packet,
         * do tunnel neighbor snooping. */
        if (*tnl_port == ODPP_NONE &&
            (flow->dl_type == htons(ETH_TYPE_ARP) ||
             flow->nw_proto == IPPROTO_ICMPV6) &&
             is_neighbor_reply_correct(ctx, flow)) {
            tnl_neigh_snoop(flow, wc, ctx->xbridge->name);
        }
    }

    return *tnl_port != ODPP_NONE;
}

static void
compose_output_action__(struct xlate_ctx *ctx, ofp_port_t ofp_port,
                        const struct xlate_bond_recirc *xr, bool check_stp,
                        bool is_last_action OVS_UNUSED, bool truncate)
{
    const struct xport *xport = get_ofp_port(ctx->xbridge, ofp_port);
    struct flow_wildcards *wc = ctx->wc;
    struct flow *flow = &ctx->xin->flow;
    struct flow_tnl flow_tnl;
    union flow_vlan_hdr flow_vlans[FLOW_MAX_VLAN_HEADERS];
    uint8_t flow_nw_tos;
    odp_port_t out_port, odp_port, odp_tnl_port;
    bool is_native_tunnel = false;
    uint8_t dscp;
    struct eth_addr flow_dl_dst = flow->dl_dst;
    struct eth_addr flow_dl_src = flow->dl_src;
    ovs_be32 flow_packet_type = flow->packet_type;
    ovs_be16 flow_dl_type = flow->dl_type;

    /* If 'struct flow' gets additional metadata, we'll need to zero it out
     * before traversing a patch port. */
    BUILD_ASSERT_DECL(FLOW_WC_SEQ == 42);
    memset(&flow_tnl, 0, sizeof flow_tnl);

    if (!check_output_prerequisites(ctx, xport, flow, check_stp)) {
        return;
    }

    if (flow->packet_type == htonl(PT_ETH)) {
        /* Strip Ethernet header for legacy L3 port. */
        if (xport->pt_mode == NETDEV_PT_LEGACY_L3) {
            flow->packet_type = PACKET_TYPE_BE(OFPHTN_ETHERTYPE,
                                               ntohs(flow->dl_type));
        }
    }

    if (xport->peer) {
       if (truncate) {
           xlate_report_error(ctx, "Cannot truncate output to patch port");
       }
       patch_port_output(ctx, xport, xport->peer);
       return;
    }

    memcpy(flow_vlans, flow->vlans, sizeof flow_vlans);
    flow_nw_tos = flow->nw_tos;

    if (count_skb_priorities(xport)) {
        memset(&wc->masks.skb_priority, 0xff, sizeof wc->masks.skb_priority);
        if (dscp_from_skb_priority(xport, flow->skb_priority, &dscp)) {
            wc->masks.nw_tos |= IP_DSCP_MASK;
            flow->nw_tos &= ~IP_DSCP_MASK;
            flow->nw_tos |= dscp;
        }
    }

    if (xport->is_tunnel) {
        struct in6_addr dst;
         /* Save tunnel metadata so that changes made due to
          * the Logical (tunnel) Port are not visible for any further
          * matches, while explicit set actions on tunnel metadata are.
          */
        flow_tnl = flow->tunnel;
        odp_port = tnl_port_send(xport->ofport, flow, ctx->wc);
        if (odp_port == ODPP_NONE) {
            xlate_report(ctx, OFT_WARN, "Tunneling decided against output");
            goto out; /* restore flow_nw_tos */
        }
        dst = flow_tnl_dst(&flow->tunnel);
        if (ipv6_addr_equals(&dst, &ctx->orig_tunnel_ipv6_dst)) {
            xlate_report(ctx, OFT_WARN, "Not tunneling to our own address");
            goto out; /* restore flow_nw_tos */
        }
        if (ctx->xin->resubmit_stats) {
            netdev_vport_inc_tx(xport->netdev, ctx->xin->resubmit_stats);
        }
        if (ctx->xin->xcache) {
            struct xc_entry *entry;

            entry = xlate_cache_add_entry(ctx->xin->xcache, XC_NETDEV);
            entry->dev.tx = netdev_ref(xport->netdev);
        }
        out_port = odp_port;
        if (ovs_native_tunneling_is_on(ctx->xbridge->ofproto)) {
            xlate_report(ctx, OFT_DETAIL, "output to native tunnel");
            is_native_tunnel = true;
        } else {
            const char *tnl_type;

            xlate_report(ctx, OFT_DETAIL, "output to kernel tunnel");
            tnl_type = tnl_port_get_type(xport->ofport);
            commit_odp_tunnel_action(flow, &ctx->base_flow,
                                     ctx->odp_actions, tnl_type);
            flow->tunnel = flow_tnl; /* Restore tunnel metadata */
        }
    } else {
        odp_port = xport->odp_port;
        out_port = odp_port;
    }

    if (out_port != ODPP_NONE) {
        /* Commit accumulated flow updates before output. */
        xlate_commit_actions(ctx);

        if (xr && bond_use_lb_output_action(xport->xbundle->bond)) {
            /*
             * If bond mode is balance-tcp and optimize balance tcp is enabled
             * then use the hash directly for member selection and avoid
             * recirculation.
             *
             * Currently support for netdev datapath only.
             */
            nl_msg_put_u32(ctx->odp_actions, OVS_ACTION_ATTR_LB_OUTPUT,
                           xr->recirc_id);
        } else if (xr) {
            /* Recirculate the packet. */
            struct ovs_action_hash *act_hash;

            /* Hash action. */
            enum ovs_hash_alg hash_alg = xr->hash_alg;
            if (hash_alg > ctx->xbridge->support.max_hash_alg) {
                /* Algorithm supported by all datapaths. */
                hash_alg = OVS_HASH_ALG_L4;
            }
            act_hash = nl_msg_put_unspec_uninit(ctx->odp_actions,
                                                OVS_ACTION_ATTR_HASH,
                                                sizeof *act_hash);
            act_hash->hash_alg = hash_alg;
            act_hash->hash_basis = xr->hash_basis;

            /* Recirc action. */
            nl_msg_put_u32(ctx->odp_actions, OVS_ACTION_ATTR_RECIRC,
                           xr->recirc_id);
        } else if (is_native_tunnel) {
            /* Output to native tunnel port. */
            native_tunnel_output(ctx, xport, flow, odp_port, truncate);
            flow->tunnel = flow_tnl; /* Restore tunnel metadata */

        } else if (terminate_native_tunnel(ctx, flow, wc,
                                           &odp_tnl_port)) {
            /* Intercept packet to be received on native tunnel port. */
            nl_msg_put_odp_port(ctx->odp_actions, OVS_ACTION_ATTR_TUNNEL_POP,
                                odp_tnl_port);

        } else {
            /* Tunnel push-pop action is not compatible with
             * IPFIX action. */
            compose_ipfix_action(ctx, out_port);

            /* Handle truncation of the mirrored packet. */
            if (ctx->mirror_snaplen > 0 &&
                    ctx->mirror_snaplen < UINT16_MAX) {
                struct ovs_action_trunc *trunc;

                trunc = nl_msg_put_unspec_uninit(ctx->odp_actions,
                                                 OVS_ACTION_ATTR_TRUNC,
                                                 sizeof *trunc);
                trunc->max_len = ctx->mirror_snaplen;
                if (!ctx->xbridge->support.trunc) {
                    ctx->xout->slow |= SLOW_ACTION;
                }
            }

            nl_msg_put_odp_port(ctx->odp_actions,
                                OVS_ACTION_ATTR_OUTPUT,
                                out_port);
        }

        ctx->sflow_odp_port = odp_port;
        ctx->sflow_n_outputs++;
        ctx->nf_output_iface = ofp_port;
    }

    if (mbridge_has_mirrors(ctx->xbridge->mbridge) && xport->xbundle) {
        mirror_packet(ctx, xport->xbundle,
                      xbundle_mirror_dst(xport->xbundle->xbridge,
                                         xport->xbundle));
    }

 out:
    /* Restore flow */
    memcpy(flow->vlans, flow_vlans, sizeof flow->vlans);
    flow->nw_tos = flow_nw_tos;
    flow->dl_dst = flow_dl_dst;
    flow->dl_src = flow_dl_src;
    flow->packet_type = flow_packet_type;
    flow->dl_type = flow_dl_type;
}

static void
compose_output_action(struct xlate_ctx *ctx, ofp_port_t ofp_port,
                      const struct xlate_bond_recirc *xr,
                      bool is_last_action, bool truncate)
{
    compose_output_action__(ctx, ofp_port, xr, true,
                            is_last_action, truncate);
}

static void
xlate_recursively(struct xlate_ctx *ctx, struct rule_dpif *rule,
                  bool deepens, bool is_last_action,
                  xlate_actions_handler *actions_xlator)
{
    struct rule_dpif *old_rule = ctx->rule;
    ovs_be64 old_cookie = ctx->rule_cookie;
    const struct rule_actions *actions;

    if (ctx->xin->resubmit_stats) {
        rule_dpif_credit_stats(rule, ctx->xin->resubmit_stats, false);
    }

    ctx->resubmits++;

    ctx->depth += deepens;
    ctx->rule = rule;
    ctx->rule_cookie = rule->up.flow_cookie;
    actions = rule_get_actions(&rule->up);
    actions_xlator(actions->ofpacts, actions->ofpacts_len, ctx,
                   is_last_action, false);
    ctx->rule_cookie = old_cookie;
    ctx->rule = old_rule;
    ctx->depth -= deepens;
}

static bool
xlate_resubmit_resource_check(struct xlate_ctx *ctx)
{
    if (ctx->depth >= MAX_DEPTH) {
        xlate_report_error(ctx, "over max translation depth %d", MAX_DEPTH);
        ctx->error = XLATE_RECURSION_TOO_DEEP;
    } else if (ctx->resubmits >= MAX_RESUBMITS) {
        xlate_report_error(ctx, "over %d resubmit actions", MAX_RESUBMITS);
        ctx->error = XLATE_TOO_MANY_RESUBMITS;
    } else if (ctx->odp_actions->size > UINT16_MAX) {
        xlate_report_error(ctx, "resubmits yielded over 64 kB of actions");
        /* NOT an error, as we'll be slow-pathing the flow in this case? */
        ctx->exit = true; /* XXX: translation still terminated! */
    } else if (ctx->stack.size >= 65536) {
        xlate_report_error(ctx, "resubmits yielded over 64 kB of stack");
        ctx->error = XLATE_STACK_TOO_DEEP;
    } else {
        return true;
    }

    return false;
}

static void
tuple_swap_flow(struct flow *flow, bool ipv4)
{
    uint8_t nw_proto = flow->nw_proto;
    flow->nw_proto = flow->ct_nw_proto;
    flow->ct_nw_proto = nw_proto;

    if (ipv4) {
        ovs_be32 nw_src = flow->nw_src;
        flow->nw_src = flow->ct_nw_src;
        flow->ct_nw_src = nw_src;

        ovs_be32 nw_dst = flow->nw_dst;
        flow->nw_dst = flow->ct_nw_dst;
        flow->ct_nw_dst = nw_dst;
    } else {
        struct in6_addr ipv6_src = flow->ipv6_src;
        flow->ipv6_src = flow->ct_ipv6_src;
        flow->ct_ipv6_src = ipv6_src;

        struct in6_addr ipv6_dst = flow->ipv6_dst;
        flow->ipv6_dst = flow->ct_ipv6_dst;
        flow->ct_ipv6_dst = ipv6_dst;
    }

    ovs_be16 tp_src = flow->tp_src;
    flow->tp_src = flow->ct_tp_src;
    flow->ct_tp_src = tp_src;

    ovs_be16 tp_dst = flow->tp_dst;
    flow->tp_dst = flow->ct_tp_dst;
    flow->ct_tp_dst = tp_dst;
}

static void
tuple_swap(struct flow *flow, struct flow_wildcards *wc)
{
    bool ipv4 = (flow->dl_type == htons(ETH_TYPE_IP));

    tuple_swap_flow(flow, ipv4);
    tuple_swap_flow(&wc->masks, ipv4);
}

static void
xlate_table_action(struct xlate_ctx *ctx, ofp_port_t in_port, uint8_t table_id,
                   bool may_packet_in, bool honor_table_miss,
                   bool with_ct_orig, bool is_last_action,
                   xlate_actions_handler *xlator)
{
    /* Check if we need to recirculate before matching in a table. */
    if (ctx->was_mpls) {
        ctx_trigger_freeze(ctx);
        return;
    }
    if (xlate_resubmit_resource_check(ctx)) {
        uint8_t old_table_id = ctx->table_id;
        struct rule_dpif *rule;

        ctx->table_id = table_id;

        /* Swap packet fields with CT 5-tuple if requested. */
        if (with_ct_orig) {
            /* Do not swap if there is no CT tuple, or if key is not IP. */
            if (ctx->xin->flow.ct_nw_proto == 0 ||
                !is_ip_any(&ctx->xin->flow)) {
                xlate_report_error(ctx,
                                   "resubmit(ct) with non-tracked or non-IP packet!");
                ctx->table_id = old_table_id;
                return;
            }
            tuple_swap(&ctx->xin->flow, ctx->wc);
        }
        rule = rule_dpif_lookup_from_table(ctx->xbridge->ofproto,
                                           ctx->xin->tables_version,
                                           &ctx->xin->flow, ctx->wc,
                                           ctx->xin->resubmit_stats,
                                           &ctx->table_id, in_port,
                                           may_packet_in, honor_table_miss,
                                           ctx->xin->xcache);
        /* Swap back. */
        if (with_ct_orig) {
            tuple_swap(&ctx->xin->flow, ctx->wc);
        }

        if (rule) {
            /* Fill in the cache entry here instead of xlate_recursively
             * to make the reference counting more explicit.  We take a
             * reference in the lookups above if we are going to cache the
             * rule. */
            if (ctx->xin->xcache) {
                struct xc_entry *entry;

                entry = xlate_cache_add_entry(ctx->xin->xcache, XC_RULE);
                entry->rule = rule;
                ofproto_rule_ref(&rule->up);
            }

            struct ovs_list *old_trace = ctx->xin->trace;
            xlate_report_table(ctx, rule, table_id);
            xlate_recursively(ctx, rule, table_id <= old_table_id,
                              is_last_action, xlator);
            ctx->xin->trace = old_trace;
        }

        ctx->table_id = old_table_id;
        return;
    }
}

/* Consumes the group reference, which is only taken if xcache exists. */
static void
xlate_group_stats(struct xlate_ctx *ctx, struct group_dpif *group,
                  struct ofputil_bucket *bucket)
{
    if (ctx->xin->resubmit_stats) {
        group_dpif_credit_stats(group, bucket, ctx->xin->resubmit_stats);
    }
    if (ctx->xin->xcache) {
        struct xc_entry *entry;

        entry = xlate_cache_add_entry(ctx->xin->xcache, XC_GROUP);
        entry->group.group = group;
        entry->group.bucket = bucket;
    }
}

static void
xlate_group_bucket(struct xlate_ctx *ctx, struct ofputil_bucket *bucket,
                   bool is_last_action)
{
    struct ovs_list *old_trace = ctx->xin->trace;
    if (OVS_UNLIKELY(ctx->xin->trace)) {
        char *s = xasprintf("bucket %"PRIu32, bucket->bucket_id);
        ctx->xin->trace = &oftrace_report(ctx->xin->trace, OFT_BUCKET,
                                          s)->subs;
        free(s);
    }

    uint64_t action_list_stub[1024 / 8];
    struct ofpbuf action_list = OFPBUF_STUB_INITIALIZER(action_list_stub);
    struct ofpbuf action_set = ofpbuf_const_initializer(bucket->ofpacts,
                                                        bucket->ofpacts_len);
    struct flow old_flow = ctx->xin->flow;
    bool old_was_mpls = ctx->was_mpls;

    ofpacts_execute_action_set(&action_list, &action_set);
    ctx->depth++;
    do_xlate_actions(action_list.data, action_list.size, ctx, is_last_action,
                     true);
    ctx->depth--;

    ofpbuf_uninit(&action_list);

    /* Check if need to freeze. */
    if (ctx->freezing) {
        finish_freezing(ctx);
    }

    /* Roll back flow to previous state.
     * This is equivalent to cloning the packet for each bucket.
     *
     * As a side effect any subsequently applied actions will
     * also effectively be applied to a clone of the packet taken
     * just before applying the all or indirect group.
     *
     * Note that group buckets are action sets, hence they cannot modify the
     * main action set.  Also any stack actions are ignored when executing an
     * action set, so group buckets cannot directly change the stack either.
     * However, we do allow resubmit actions in group buckets, which could
     * recursively execute actions that do modify the action set or change the
     * stack.  The controller must be careful about what it does to the
     * action_set and stack in the tables resubmitted to from group buckets. */
    ctx->xin->flow = old_flow;

    /* The group bucket popping MPLS should have no effect after bucket
     * execution. */
    ctx->was_mpls = old_was_mpls;

    /* The fact that the group bucket exits (for any reason) does not mean that
     * the translation after the group action should exit.  Specifically, if
     * the group bucket freezes translation, the actions after the group action
     * must continue processing with the original, not the frozen packet! */
    ctx->exit = false;

    /* Context error in a bucket should not impact processing of other buckets
     * or actions. This is similar to cloning a packet for group buckets.
     * There is no need to restore the error back to old value due to the fact
     * that we actually processed group action which can happen only when there
     * is no previous context error.
     *
     * Exception to above is errors which are system limits to protect
     * translation from running too long or occupy too much space. These errors
     * should not be masked. XLATE_RECURSION_TOO_DEEP, XLATE_TOO_MANY_RESUBMITS
     * and XLATE_STACK_TOO_DEEP fall in this category. */
    if (ctx->error == XLATE_TOO_MANY_MPLS_LABELS ||
        ctx->error == XLATE_UNSUPPORTED_PACKET_TYPE) {
        /* reset the error and continue processing other buckets */
        ctx->error = XLATE_OK;
    }

    ctx->xin->trace = old_trace;
}

static struct ofputil_bucket *
pick_ff_group(struct xlate_ctx *ctx, struct group_dpif *group)
{
    return group_first_live_bucket(ctx, group, 0);
}

static struct ofputil_bucket *
pick_default_select_group(struct xlate_ctx *ctx, struct group_dpif *group)
{
    flow_mask_hash_fields(&ctx->xin->flow, ctx->wc,
                          NX_HASH_FIELDS_SYMMETRIC_L4);
    return group_best_live_bucket(ctx, group,
                                  flow_hash_symmetric_l4(&ctx->xin->flow, 0));
}

static struct ofputil_bucket *
pick_hash_fields_select_group(struct xlate_ctx *ctx, struct group_dpif *group)
{
    const struct field_array *fields = &group->up.props.fields;
    const uint8_t *mask_values = fields->values;
    uint32_t basis = hash_uint64(group->up.props.selection_method_param);

    size_t i;
    BITMAP_FOR_EACH_1 (i, MFF_N_IDS, fields->used.bm) {
        const struct mf_field *mf = mf_from_id(i);

        /* Skip fields for which prerequisites are not met. */
        if (!mf_are_prereqs_ok(mf, &ctx->xin->flow, ctx->wc)) {
            /* Skip the mask bytes for this field. */
            mask_values += mf->n_bytes;
            continue;
        }

        union mf_value value;
        union mf_value mask;

        mf_get_value(mf, &ctx->xin->flow, &value);
        /* Mask the value. */
        for (int j = 0; j < mf->n_bytes; j++) {
            mask.b[j] = *mask_values++;
            value.b[j] &= mask.b[j];
        }
        basis = hash_bytes(&value, mf->n_bytes, basis);

        /* For tunnels, hash in whether the field is present. */
        if (mf_is_tun_metadata(mf)) {
            basis = hash_boolean(mf_is_set(mf, &ctx->xin->flow), basis);
        }

        mf_mask_field_masked(mf, &mask, ctx->wc);
    }

    return group_best_live_bucket(ctx, group, basis);
}

static struct ofputil_bucket *
pick_dp_hash_select_group(struct xlate_ctx *ctx, struct group_dpif *group)
{
    uint32_t dp_hash = ctx->xin->flow.dp_hash;

    /* dp_hash value 0 is special since it means that the dp_hash has not been
     * computed, as all computed dp_hash values are non-zero.  Therefore
     * compare to zero can be used to decide if the dp_hash value is valid
     * without masking the dp_hash field. */
    if (!dp_hash) {
        enum ovs_hash_alg hash_alg = group->hash_alg;
        if (hash_alg > ctx->xbridge->support.max_hash_alg) {
            /* Algorithm supported by all datapaths. */
            hash_alg = OVS_HASH_ALG_L4;
        }
        ctx_trigger_recirculate_with_hash(ctx, hash_alg, group->hash_basis);
        return NULL;
    } else {
        uint32_t hash_mask = group->hash_mask;
        ctx->wc->masks.dp_hash |= hash_mask;

        /* Starting from the original masked dp_hash value iterate over the
         * hash mapping table to find the first live bucket. As the buckets
         * are quasi-randomly spread over the hash values, this maintains
         * a distribution according to bucket weights even when some buckets
         * are non-live. */
        for (int i = 0; i <= hash_mask; i++) {
            struct ofputil_bucket *b =
                    group->hash_map[(dp_hash + i) & hash_mask];
            if (bucket_is_alive(ctx, b, 0)) {
                return b;
            }
        }

        return NULL;
    }
}

static struct ofputil_bucket *
pick_select_group(struct xlate_ctx *ctx, struct group_dpif *group)
{
    /* Select groups may access flow keys beyond L2 in order to
     * select a bucket. Recirculate as appropriate to make this possible.
     */
    if (ctx->was_mpls) {
        ctx_trigger_freeze(ctx);
        return NULL;
    }

    switch (group->selection_method) {
    case SEL_METHOD_DEFAULT:
        return pick_default_select_group(ctx, group);
        break;
    case SEL_METHOD_HASH:
        return pick_hash_fields_select_group(ctx, group);
        break;
    case SEL_METHOD_DP_HASH:
        return pick_dp_hash_select_group(ctx, group);
        break;
    default:
        /* Parsing of groups ensures this never happens */
        OVS_NOT_REACHED();
    }

    return NULL;
}

static void
xlate_group_action__(struct xlate_ctx *ctx, struct group_dpif *group,
                     bool is_last_action)
{
    if (group->up.type == OFPGT11_ALL || group->up.type == OFPGT11_INDIRECT) {
        struct ovs_list *last_bucket = group->up.buckets.prev;
        struct ofputil_bucket *bucket;
        LIST_FOR_EACH (bucket, list_node, &group->up.buckets) {
            bool is_last_bucket = &bucket->list_node == last_bucket;
            xlate_group_bucket(ctx, bucket, is_last_action && is_last_bucket);
        }
        xlate_group_stats(ctx, group, NULL);
    } else {
        struct ofputil_bucket *bucket;
        if (group->up.type == OFPGT11_SELECT) {
            bucket = pick_select_group(ctx, group);
        } else if (group->up.type == OFPGT11_FF) {
            bucket = pick_ff_group(ctx, group);
        } else {
            OVS_NOT_REACHED();
        }

        if (bucket) {
            xlate_report(ctx, OFT_DETAIL, "using bucket %"PRIu32,
                         bucket->bucket_id);
            xlate_group_bucket(ctx, bucket, is_last_action);
            xlate_group_stats(ctx, group, bucket);
        } else {
            xlate_report(ctx, OFT_DETAIL, "no live bucket");
            if (ctx->xin->xcache) {
                ofproto_group_unref(&group->up);
            }
        }
    }
}

static bool
xlate_group_action(struct xlate_ctx *ctx, uint32_t group_id,
                   bool is_last_action)
{
    if (xlate_resubmit_resource_check(ctx)) {
        struct group_dpif *group;

        /* Take ref only if xcache exists. */
        group = group_dpif_lookup(ctx->xbridge->ofproto, group_id,
                                  ctx->xin->tables_version, ctx->xin->xcache);
        if (!group) {
            /* XXX: Should set ctx->error ? */
            xlate_report(ctx, OFT_WARN, "output to nonexistent group %"PRIu32,
                         group_id);
            return true;
        }
        xlate_group_action__(ctx, group, is_last_action);
    }

    return false;
}

static void
xlate_ofpact_resubmit(struct xlate_ctx *ctx,
                      const struct ofpact_resubmit *resubmit,
                      bool is_last_action)
{
    ofp_port_t in_port;
    uint8_t table_id;
    bool may_packet_in = false;
    bool honor_table_miss = false;

    if (ctx->rule && rule_dpif_is_internal(ctx->rule)) {
        /* Still allow missed packets to be sent to the controller
         * if resubmitting from an internal table. */
        may_packet_in = true;
        honor_table_miss = true;
    }

    in_port = resubmit->in_port;
    if (in_port == OFPP_IN_PORT) {
        in_port = ctx->xin->flow.in_port.ofp_port;
    }

    table_id = resubmit->table_id;
    if (table_id == 255) {
        table_id = ctx->table_id;
    }

    xlate_table_action(ctx, in_port, table_id, may_packet_in,
                       honor_table_miss, resubmit->with_ct_orig,
                       is_last_action, do_xlate_actions);
}

static void
flood_packet_to_port(struct xlate_ctx *ctx, const struct xport *xport,
                     bool all, bool is_last_action)
{
    if (!xport) {
        return;
    }

    if (all) {
        compose_output_action__(ctx, xport->ofp_port, NULL, false,
                                is_last_action, false);
    } else {
        compose_output_action(ctx, xport->ofp_port, NULL, is_last_action,
                              false);
    }
}

static void
flood_packets(struct xlate_ctx *ctx, bool all, bool is_last_action)
{
    const struct xport *xport, *last = NULL;

    /* Use 'last' the keep track of the last output port. */
    HMAP_FOR_EACH (xport, ofp_node, &ctx->xbridge->xports) {
        if (xport->ofp_port == ctx->xin->flow.in_port.ofp_port) {
            continue;
        }

        if (all || !(xport->config & OFPUTIL_PC_NO_FLOOD)) {
            /* 'last' is not the last port, send a packet out, and
             * update 'last'. */
            flood_packet_to_port(ctx, last, all, false);
            last = xport;
        }
    }

    /* Send the packet to the 'last' port. */
    flood_packet_to_port(ctx, last, all, is_last_action);
    ctx->nf_output_iface = NF_OUT_FLOOD;
}

static void
put_controller_user_action(struct xlate_ctx *ctx,
                           bool dont_send, bool continuation,
                           uint32_t recirc_id, int len,
                           enum ofp_packet_in_reason reason,
                           uint16_t controller_id)
{
    struct user_action_cookie cookie;

    memset(&cookie, 0, sizeof cookie);
    cookie.type = USER_ACTION_COOKIE_CONTROLLER;
    cookie.ofp_in_port = OFPP_NONE,
    cookie.ofproto_uuid = ctx->xbridge->ofproto->uuid;
    cookie.controller.dont_send = dont_send;
    cookie.controller.continuation = continuation;
    cookie.controller.reason = reason;
    cookie.controller.recirc_id = recirc_id;
    put_32aligned_be64(&cookie.controller.rule_cookie, ctx->rule_cookie);
    cookie.controller.controller_id = controller_id;
    cookie.controller.max_len = len;

    odp_port_t odp_port = ofp_port_to_odp_port(ctx->xbridge,
                                             ctx->xin->flow.in_port.ofp_port);
    uint32_t pid = dpif_port_get_pid(ctx->xbridge->dpif, odp_port);
    odp_put_userspace_action(pid, &cookie, sizeof cookie, ODPP_NONE,
                             false, ctx->odp_actions);
}

static void
xlate_controller_action(struct xlate_ctx *ctx, int len,
                        enum ofp_packet_in_reason reason,
                        uint16_t controller_id,
                        uint32_t provider_meter_id,
                        const uint8_t *userdata, size_t userdata_len)
{
    xlate_commit_actions(ctx);

    /* A packet sent by an action in a table-miss rule is considered an
     * explicit table miss.  OpenFlow before 1.3 doesn't have that concept so
     * it will get translated back to OFPR_ACTION for those versions. */
    if (reason == OFPR_ACTION
        && ctx->rule && rule_is_table_miss(&ctx->rule->up)) {
        reason = OFPR_EXPLICIT_MISS;
    }

    struct frozen_state state = {
        .table_id = ctx->table_id,
        .ofproto_uuid = ctx->xbridge->ofproto->uuid,
        .stack = ctx->stack.data,
        .stack_size = ctx->stack.size,
        .mirrors = ctx->mirrors,
        .conntracked = ctx->conntracked,
        .was_mpls = ctx->was_mpls,
        .ofpacts = NULL,
        .ofpacts_len = 0,
        .action_set = NULL,
        .action_set_len = 0,
        .userdata = CONST_CAST(uint8_t *, userdata),
        .userdata_len = userdata_len,
    };
    frozen_metadata_from_flow(&state.metadata, &ctx->xin->flow);

    uint32_t recirc_id = recirc_alloc_id_ctx(&state);
    if (!recirc_id) {
        xlate_report_error(ctx, "Failed to allocate recirculation id");
        ctx->error = XLATE_NO_RECIRCULATION_CONTEXT;
        return;
    }
    recirc_refs_add(&ctx->xout->recircs, recirc_id);

    /* If the controller action didn't request a meter (indicated by a
     * 'meter_id' argument other than NX_CTLR_NO_METER), see if one was
     * configured through the "controller" virtual meter.
     *
     * Internally, ovs-vswitchd uses UINT32_MAX to indicate no meter is
     * configured. */
    uint32_t meter_id;
    if (provider_meter_id == UINT32_MAX) {
        meter_id = ctx->xbridge->ofproto->up.controller_meter_id;
    } else {
        meter_id = provider_meter_id;
    }

    size_t offset;
    size_t ac_offset;
    if (meter_id != UINT32_MAX) {
        /* If controller meter is configured, generate clone(meter, userspace)
         * action. */
        offset = nl_msg_start_nested(ctx->odp_actions, OVS_ACTION_ATTR_SAMPLE);
        nl_msg_put_u32(ctx->odp_actions, OVS_SAMPLE_ATTR_PROBABILITY,
                       UINT32_MAX);
        ac_offset = nl_msg_start_nested(ctx->odp_actions,
                                        OVS_SAMPLE_ATTR_ACTIONS);
        nl_msg_put_u32(ctx->odp_actions, OVS_ACTION_ATTR_METER, meter_id);
    }

    /* Generate the datapath flows even if we don't send the packet-in
     * so that debugging more closely represents normal state. */
    bool dont_send = false;
    if (!ctx->xin->allow_side_effects && !ctx->xin->xcache) {
        dont_send = true;
    }
    put_controller_user_action(ctx, dont_send, false, recirc_id, len,
                               reason, controller_id);

    if (meter_id != UINT32_MAX) {
        nl_msg_end_nested(ctx->odp_actions, ac_offset);
        nl_msg_end_nested(ctx->odp_actions, offset);
    }
}

/* Creates a frozen state, and allocates a unique recirc id for the given
 * state.  Returns a non-zero recirc id if it is allocated successfully.
 * Returns 0 otherwise.
 **/
static uint32_t
finish_freezing__(struct xlate_ctx *ctx, uint8_t table)
{
    ovs_assert(ctx->freezing);

    struct frozen_state state = {
        .table_id = table,
        .ofproto_uuid = ctx->xbridge->ofproto->uuid,
        .stack = ctx->stack.data,
        .stack_size = ctx->stack.size,
        .mirrors = ctx->mirrors,
        .conntracked = ctx->conntracked,
        .was_mpls = ctx->was_mpls,
        .xport_uuid = ctx->xin->xport_uuid,
        .ofpacts = ctx->frozen_actions.data,
        .ofpacts_len = ctx->frozen_actions.size,
        .action_set = ctx->action_set.data,
        .action_set_len = ctx->action_set.size,
        .userdata = ctx->pause ? CONST_CAST(uint8_t *,ctx->pause->userdata)
                               : NULL,
        .userdata_len = ctx->pause ? ctx->pause->userdata_len : 0,
    };
    frozen_metadata_from_flow(&state.metadata, &ctx->xin->flow);

    /* Allocate a unique recirc id for the given metadata state in the
     * flow.  An existing id, with a new reference to the corresponding
     * recirculation context, will be returned if possible.
     * The life-cycle of this recirc id is managed by associating it
     * with the udpif key ('ukey') created for each new datapath flow. */
    uint32_t recirc_id = recirc_alloc_id_ctx(&state);
    if (!recirc_id) {
        xlate_report_error(ctx, "Failed to allocate recirculation id");
        ctx->error = XLATE_NO_RECIRCULATION_CONTEXT;
        return 0;
    }
    recirc_refs_add(&ctx->xout->recircs, recirc_id);

    if (ctx->pause) {
        if (!ctx->xin->allow_side_effects && !ctx->xin->xcache) {
            return 0;
        }

        put_controller_user_action(ctx, false, true, recirc_id,
                                   ctx->pause->max_len,
                                   ctx->pause->reason,
                                   ctx->pause->controller_id);
    } else {
        if (ctx->recirc_update_dp_hash) {
            struct ovs_action_hash *act_hash;

            /* Hash action. */
            act_hash = nl_msg_put_unspec_uninit(ctx->odp_actions,
                                                OVS_ACTION_ATTR_HASH,
                                                sizeof *act_hash);
            act_hash->hash_alg = ctx->dp_hash_alg;
            act_hash->hash_basis = ctx->dp_hash_basis;
        }
        nl_msg_put_u32(ctx->odp_actions, OVS_ACTION_ATTR_RECIRC, recirc_id);
    }

    /* Undo changes done by freezing. */
    ctx_cancel_freeze(ctx);
    return recirc_id;
}

/* Called only when we're freezing. */
static void
finish_freezing(struct xlate_ctx *ctx)
{
    xlate_commit_actions(ctx);
    finish_freezing__(ctx, 0);
}

/* Fork the pipeline here. The current packet will continue processing the
 * current action list. A clone of the current packet will recirculate, skip
 * the remainder of the current action list and asynchronously resume pipeline
 * processing in 'table' with the current metadata and action set. */
static void
compose_recirculate_and_fork(struct xlate_ctx *ctx, uint8_t table,
                             const uint16_t zone)
{
    uint32_t recirc_id;
    ctx->freezing = true;
    recirc_id = finish_freezing__(ctx, table);

    if (OVS_UNLIKELY(ctx->xin->trace) && recirc_id) {
        if (oftrace_add_recirc_node(ctx->xin->recirc_queue,
                                    OFT_RECIRC_CONNTRACK, &ctx->xin->flow,
                                    ctx->ct_nat_action, ctx->xin->packet,
                                    recirc_id, zone)) {
            xlate_report(ctx, OFT_DETAIL, "A clone of the packet is forked to "
                         "recirculate. The forked pipeline will be resumed at "
                         "table %u.", table);
        } else {
            xlate_report(ctx, OFT_DETAIL, "Failed to trace the conntrack "
                        "forked pipeline with recirc_id = %d.", recirc_id);
        }
    }
}

static void
compose_mpls_push_action(struct xlate_ctx *ctx, struct ofpact_push_mpls *mpls)
{
    struct flow *flow = &ctx->xin->flow;
    int n;

    ovs_assert(eth_type_mpls(mpls->ethertype));

    n = flow_count_mpls_labels(flow, ctx->wc);
    if (!n) {
        xlate_commit_actions(ctx);
    } else if (n >= FLOW_MAX_MPLS_LABELS) {
        if (ctx->xin->packet != NULL) {
            xlate_report_error(ctx, "dropping packet on which an MPLS push "
                               "action can't be performed as it would have "
                               "more MPLS LSEs than the %d supported.",
                               FLOW_MAX_MPLS_LABELS);
        }
        ctx->error = XLATE_TOO_MANY_MPLS_LABELS;
        return;
    }

    /* Update flow's MPLS stack, and clear L3/4 fields to mark them invalid. */
    flow_push_mpls(flow, n, mpls->ethertype, ctx->wc, true);
}

static void
compose_mpls_pop_action(struct xlate_ctx *ctx, ovs_be16 eth_type)
{
    struct flow *flow = &ctx->xin->flow;
    int n = flow_count_mpls_labels(flow, ctx->wc);

    if (flow_pop_mpls(flow, n, eth_type, ctx->wc)) {
        if (!eth_type_mpls(eth_type) && ctx->xbridge->support.odp.recirc) {
            ctx->was_mpls = true;
        }
    } else if (n >= FLOW_MAX_MPLS_LABELS) {
        if (ctx->xin->packet != NULL) {
            xlate_report_error(ctx, "dropping packet on which an "
                               "MPLS pop action can't be performed as it has "
                               "more MPLS LSEs than the %d supported.",
                               FLOW_MAX_MPLS_LABELS);
        }
        ctx->error = XLATE_TOO_MANY_MPLS_LABELS;
        ofpbuf_clear(ctx->odp_actions);
    }
}

static bool
compose_dec_ttl(struct xlate_ctx *ctx, struct ofpact_cnt_ids *ids)
{
    struct flow *flow = &ctx->xin->flow;

    if (!is_ip_any(flow)) {
        return false;
    }

    ctx->wc->masks.nw_ttl = 0xff;
    if (flow->nw_ttl > 1) {
        flow->nw_ttl--;
        return false;
    } else {
        size_t i;

        for (i = 0; i < ids->n_controllers; i++) {
            xlate_controller_action(ctx, UINT16_MAX, OFPR_INVALID_TTL,
                                    ids->cnt_ids[i], UINT32_MAX, NULL, 0);
        }

        /* Stop processing for current table. */
        xlate_report(ctx, OFT_WARN, "IPv%d decrement TTL exception",
                     flow->dl_type == htons(ETH_TYPE_IP) ? 4 : 6);
        return true;
    }
}

static void
compose_set_mpls_label_action(struct xlate_ctx *ctx, ovs_be32 label)
{
    if (eth_type_mpls(ctx->xin->flow.dl_type)) {
        ctx->wc->masks.mpls_lse[0] |= htonl(MPLS_LABEL_MASK);
        set_mpls_lse_label(&ctx->xin->flow.mpls_lse[0], label);
    }
}

static void
compose_set_mpls_tc_action(struct xlate_ctx *ctx, uint8_t tc)
{
    if (eth_type_mpls(ctx->xin->flow.dl_type)) {
        ctx->wc->masks.mpls_lse[0] |= htonl(MPLS_TC_MASK);
        set_mpls_lse_tc(&ctx->xin->flow.mpls_lse[0], tc);
    }
}

static bool
compose_dec_nsh_ttl_action(struct xlate_ctx *ctx)
{
    struct flow *flow = &ctx->xin->flow;

    if ((flow->packet_type == htonl(PT_NSH)) ||
        (flow->dl_type == htons(ETH_TYPE_NSH))) {
        ctx->wc->masks.nsh.ttl = 0xff;
        if (flow->nsh.ttl > 1) {
            flow->nsh.ttl--;
            return false;
        } else {
            xlate_controller_action(ctx, UINT16_MAX, OFPR_INVALID_TTL,
                                    0, UINT32_MAX, NULL, 0);
        }
    }

    /* Stop processing for current table. */
    xlate_report(ctx, OFT_WARN, "NSH decrement TTL exception");
    return true;
}

static void
compose_set_mpls_ttl_action(struct xlate_ctx *ctx, uint8_t ttl)
{
    if (eth_type_mpls(ctx->xin->flow.dl_type)) {
        ctx->wc->masks.mpls_lse[0] |= htonl(MPLS_TTL_MASK);
        set_mpls_lse_ttl(&ctx->xin->flow.mpls_lse[0], ttl);
    }
}

static bool
compose_dec_mpls_ttl_action(struct xlate_ctx *ctx)
{
    struct flow *flow = &ctx->xin->flow;

    if (eth_type_mpls(flow->dl_type)) {
        uint8_t ttl = mpls_lse_to_ttl(flow->mpls_lse[0]);

        ctx->wc->masks.mpls_lse[0] |= htonl(MPLS_TTL_MASK);
        if (ttl > 1) {
            ttl--;
            set_mpls_lse_ttl(&flow->mpls_lse[0], ttl);
            return false;
        } else {
            xlate_controller_action(ctx, UINT16_MAX, OFPR_INVALID_TTL, 0,
                                    UINT32_MAX, NULL, 0);
        }
    }

    /* Stop processing for current table. */
    xlate_report(ctx, OFT_WARN, "MPLS decrement TTL exception");
    return true;
}

static void
xlate_delete_field(struct xlate_ctx *ctx,
                   struct flow *flow,
                   const struct ofpact_delete_field *odf)
{
    struct ds s = DS_EMPTY_INITIALIZER;

    /* Currently, only tun_metadata is allowed for delete_field action. */
    tun_metadata_delete(&flow->tunnel, odf->field);

    ds_put_format(&s, "delete %s", odf->field->name);
    xlate_report(ctx, OFT_DETAIL, "%s", ds_cstr(&s));
    ds_destroy(&s);
}

/* Emits an action that outputs to 'port', within 'ctx'.
 *
 * 'controller_len' affects only packets sent to an OpenFlow controller.  It
 * is the maximum number of bytes of the packet to send.  UINT16_MAX means to
 * send the whole packet (and 0 means to omit the packet entirely).
 *
 * 'may_packet_in' determines whether the packet may be sent to an OpenFlow
 * controller.  If it is false, then the packet is never sent to the OpenFlow
 * controller.
 *
 * 'is_last_action' should be true if this output is the last OpenFlow action
 * to be processed, which enables certain optimizations.
 *
 * 'truncate' should be true if the packet to be output is being truncated,
 * which suppresses certain optimizations. */
static void
xlate_output_action(struct xlate_ctx *ctx, ofp_port_t port,
                    uint16_t controller_len, bool may_packet_in,
                    bool is_last_action, bool truncate,
                    bool group_bucket_action)
{
    ofp_port_t prev_nf_output_iface = ctx->nf_output_iface;

    ctx->nf_output_iface = NF_OUT_DROP;

    switch (port) {
    case OFPP_IN_PORT:
        compose_output_action(ctx, ctx->xin->flow.in_port.ofp_port, NULL,
                              is_last_action, truncate);
        break;
    case OFPP_TABLE:
        xlate_table_action(ctx, ctx->xin->flow.in_port.ofp_port,
                           0, may_packet_in, true, false, false,
                           do_xlate_actions);
        break;
    case OFPP_NORMAL:
        xlate_normal(ctx);
        break;
    case OFPP_FLOOD:
        flood_packets(ctx, false, is_last_action);
        break;
    case OFPP_ALL:
        flood_packets(ctx, true, is_last_action);
        break;
    case OFPP_CONTROLLER:
        xlate_controller_action(ctx, controller_len,
                                (ctx->in_packet_out ? OFPR_PACKET_OUT
                                 : group_bucket_action ? OFPR_GROUP
                                 : ctx->in_action_set ? OFPR_ACTION_SET
                                 : OFPR_ACTION),
                                0, UINT32_MAX, NULL, 0);
        break;
    case OFPP_NONE:
        break;
    case OFPP_LOCAL:
    default:
        if (port != ctx->xin->flow.in_port.ofp_port) {
            compose_output_action(ctx, port, NULL, is_last_action, truncate);
        } else {
            xlate_report_info(ctx, "skipping output to input port");
        }
        break;
    }

    if (prev_nf_output_iface == NF_OUT_FLOOD) {
        ctx->nf_output_iface = NF_OUT_FLOOD;
    } else if (ctx->nf_output_iface == NF_OUT_DROP) {
        ctx->nf_output_iface = prev_nf_output_iface;
    } else if (prev_nf_output_iface != NF_OUT_DROP &&
               ctx->nf_output_iface != NF_OUT_FLOOD) {
        ctx->nf_output_iface = NF_OUT_MULTI;
    }
}

static void
xlate_output_reg_action(struct xlate_ctx *ctx,
                        const struct ofpact_output_reg *or,
                        bool is_last_action,
                        bool group_bucket_action)
{
    uint64_t port = mf_get_subfield(&or->src, &ctx->xin->flow);
    if (port <= UINT16_MAX) {
        xlate_report(ctx, OFT_DETAIL, "output port is %"PRIu64, port);

        union mf_subvalue value;

        memset(&value, 0xff, sizeof value);
        mf_write_subfield_flow(&or->src, &value, &ctx->wc->masks);
        xlate_output_action(ctx, u16_to_ofp(port), or->max_len,
                            false, is_last_action, false,
                            group_bucket_action);
    } else {
        xlate_report(ctx, OFT_WARN, "output port %"PRIu64" is out of range",
                     port);
    }
}

static void
xlate_output_trunc_action(struct xlate_ctx *ctx,
                    ofp_port_t port, uint32_t max_len,
                    bool is_last_action,
                    bool group_bucket_action)
{
    bool support_trunc = ctx->xbridge->support.trunc;
    struct ovs_action_trunc *trunc;
    char name[OFP_MAX_PORT_NAME_LEN];

    switch (port) {
    case OFPP_TABLE:
    case OFPP_NORMAL:
    case OFPP_FLOOD:
    case OFPP_ALL:
    case OFPP_CONTROLLER:
    case OFPP_NONE:
        ofputil_port_to_string(port, NULL, name, sizeof name);
        xlate_report(ctx, OFT_WARN,
                     "output_trunc does not support port: %s", name);
        break;
    case OFPP_LOCAL:
    case OFPP_IN_PORT:
    default:
        if (port != ctx->xin->flow.in_port.ofp_port) {
            const struct xport *xport = get_ofp_port(ctx->xbridge, port);

            if (xport == NULL || xport->odp_port == ODPP_NONE) {
                /* Since truncate happens at its following output action, if
                 * the output port is a patch port, the behavior is somehow
                 * unpredictable.  For simplicity, disallow this case. */
                ofputil_port_to_string(port, NULL, name, sizeof name);
                xlate_report_error(ctx, "output_trunc does not support "
                                   "patch port %s", name);
                break;
            }

            trunc = nl_msg_put_unspec_uninit(ctx->odp_actions,
                                OVS_ACTION_ATTR_TRUNC,
                                sizeof *trunc);
            trunc->max_len = max_len;
            xlate_output_action(ctx, port, 0, false, is_last_action, true,
                                group_bucket_action);
            if (!support_trunc) {
                ctx->xout->slow |= SLOW_ACTION;
            }
        } else {
            xlate_report_info(ctx, "skipping output to input port");
        }
        break;
    }
}

static void
xlate_enqueue_action(struct xlate_ctx *ctx,
                     const struct ofpact_enqueue *enqueue,
                     bool is_last_action,
                     bool group_bucket_action)
{
    ofp_port_t ofp_port = enqueue->port;
    uint32_t queue_id = enqueue->queue;
    uint32_t flow_priority, priority;
    int error;

    /* Translate queue to priority. */
    error = dpif_queue_to_priority(ctx->xbridge->dpif, queue_id, &priority);
    if (error) {
        /* Fall back to ordinary output action. */
        xlate_output_action(ctx, enqueue->port, 0, false,
                            is_last_action, false,
                            group_bucket_action);
        return;
    }

    /* Check output port. */
    if (ofp_port == OFPP_IN_PORT) {
        ofp_port = ctx->xin->flow.in_port.ofp_port;
    } else if (ofp_port == ctx->xin->flow.in_port.ofp_port) {
        return;
    }

    /* Add datapath actions. */
    flow_priority = ctx->xin->flow.skb_priority;
    ctx->xin->flow.skb_priority = priority;
    compose_output_action(ctx, ofp_port, NULL, is_last_action, false);
    ctx->xin->flow.skb_priority = flow_priority;

    /* Update NetFlow output port. */
    if (ctx->nf_output_iface == NF_OUT_DROP) {
        ctx->nf_output_iface = ofp_port;
    } else if (ctx->nf_output_iface != NF_OUT_FLOOD) {
        ctx->nf_output_iface = NF_OUT_MULTI;
    }
}

static void
xlate_set_queue_action(struct xlate_ctx *ctx, uint32_t queue_id)
{
    uint32_t skb_priority;

    if (!dpif_queue_to_priority(ctx->xbridge->dpif, queue_id, &skb_priority)) {
        ctx->xin->flow.skb_priority = skb_priority;
    } else {
        /* Couldn't translate queue to a priority.  Nothing to do.  A warning
         * has already been logged. */
    }
}

static bool
member_enabled_cb(ofp_port_t ofp_port, void *xbridge_)
{
    const struct xbridge *xbridge = xbridge_;
    struct xport *port;

    switch (ofp_port) {
    case OFPP_IN_PORT:
    case OFPP_TABLE:
    case OFPP_NORMAL:
    case OFPP_FLOOD:
    case OFPP_ALL:
    case OFPP_NONE:
        return true;
    case OFPP_CONTROLLER: /* Not supported by the bundle action. */
        return false;
    default:
        port = get_ofp_port(xbridge, ofp_port);
        return port ? port->may_enable : false;
    }
}

static void
xlate_bundle_action(struct xlate_ctx *ctx,
                    const struct ofpact_bundle *bundle,
                    bool is_last_action,
                    bool group_bucket_action)
{
    ofp_port_t port;

    port = bundle_execute(bundle, &ctx->xin->flow, ctx->wc, member_enabled_cb,
                          CONST_CAST(struct xbridge *, ctx->xbridge));
    if (bundle->dst.field) {
        nxm_reg_load(&bundle->dst, ofp_to_u16(port), &ctx->xin->flow, ctx->wc);
        xlate_report_subfield(ctx, &bundle->dst);
    } else {
        xlate_output_action(ctx, port, 0, false, is_last_action, false,
                            group_bucket_action);
    }
}

static void
xlate_learn_action(struct xlate_ctx *ctx, const struct ofpact_learn *learn)
{
    learn_mask(learn, ctx->wc);

    if (ctx->xin->xcache || ctx->xin->allow_side_effects) {
        uint64_t ofpacts_stub[1024 / 8];
        struct ofputil_flow_mod fm;
        struct ofproto_flow_mod ofm__, *ofm;
        struct ofpbuf ofpacts;
        enum ofperr error;

        if (ctx->xin->xcache) {
            ofm = xmalloc(sizeof *ofm);
        } else {
            ofm = &ofm__;
        }

        ofpbuf_use_stub(&ofpacts, ofpacts_stub, sizeof ofpacts_stub);
        learn_execute(learn, &ctx->xin->flow, &fm, &ofpacts);
        if (OVS_UNLIKELY(ctx->xin->trace)) {
            struct ds s = DS_EMPTY_INITIALIZER;
            ds_put_format(&s, "table=%"PRIu8" ", fm.table_id);
            minimatch_format(&fm.match,
                             ofproto_get_tun_tab(&ctx->xin->ofproto->up),
                             NULL, &s, OFP_DEFAULT_PRIORITY);
            ds_chomp(&s, ' ');
            ds_put_format(&s, " priority=%d", fm.priority);
            if (fm.new_cookie) {
                ds_put_format(&s, " cookie=%#"PRIx64, ntohll(fm.new_cookie));
            }
            if (fm.idle_timeout != OFP_FLOW_PERMANENT) {
                ds_put_format(&s, " idle=%"PRIu16, fm.idle_timeout);
            }
            if (fm.hard_timeout != OFP_FLOW_PERMANENT) {
                ds_put_format(&s, " hard=%"PRIu16, fm.hard_timeout);
            }
            if (fm.flags & NX_LEARN_F_SEND_FLOW_REM) {
                ds_put_cstr(&s, " send_flow_rem");
            }
            ds_put_cstr(&s, " actions=");
            struct ofpact_format_params fp = { .s = &s };
            ofpacts_format(fm.ofpacts, fm.ofpacts_len, &fp);
            xlate_report(ctx, OFT_DETAIL, "%s", ds_cstr(&s));
            ds_destroy(&s);
        }
        error = ofproto_dpif_flow_mod_init_for_learn(ctx->xbridge->ofproto,
                                                     &fm, ofm);
        ofpbuf_uninit(&ofpacts);

        if (!error) {
            bool success = true;
            if (ctx->xin->allow_side_effects) {
                error = ofproto_flow_mod_learn(ofm, ctx->xin->xcache != NULL,
                                               learn->limit, &success);
            } else if (learn->limit) {
                if (!ofm->temp_rule
                    || ofm->temp_rule->state != RULE_INSERTED) {
                    /* The learned rule expired and there are no packets, so
                     * we cannot learn again.  Since the translated actions
                     * depend on the result of learning, we tell the caller
                     * that there's no point in caching this result. */
                    ctx->xout->avoid_caching = true;
                }
            }

            if (learn->flags & NX_LEARN_F_WRITE_RESULT) {
                nxm_reg_load(&learn->result_dst, success ? 1 : 0,
                             &ctx->xin->flow, ctx->wc);
                xlate_report_subfield(ctx, &learn->result_dst);
            }

            if (success && ctx->xin->xcache) {
                struct xc_entry *entry;

                entry = xlate_cache_add_entry(ctx->xin->xcache, XC_LEARN);
                entry->learn.ofm = ofm;
                entry->learn.limit = learn->limit;
                ofm = NULL;
            } else {
                ofproto_flow_mod_uninit(ofm);
            }

            if (OVS_UNLIKELY(ctx->xin->trace && !success)) {
                xlate_report(ctx, OFT_DETAIL, "Limit exceeded, learn failed");
            }
        }

        if (ofm != &ofm__) {
            free(ofm);
        }

        if (error) {
            xlate_report_error(ctx, "LEARN action execution failed (%s).",
                               ofperr_to_string(error));
        }

        minimatch_destroy(&fm.match);
    } else {
        xlate_report(ctx, OFT_WARN,
                     "suppressing side effects, so learn action ignored");
    }
}

static void
xlate_fin_timeout__(struct rule_dpif *rule, uint16_t tcp_flags,
                    uint16_t idle_timeout, uint16_t hard_timeout)
{
    if (tcp_flags & (TCP_FIN | TCP_RST)) {
        ofproto_rule_reduce_timeouts(&rule->up, idle_timeout, hard_timeout);
    }
}

static void
xlate_fin_timeout(struct xlate_ctx *ctx,
                  const struct ofpact_fin_timeout *oft)
{
    if (ctx->rule) {
        if (ctx->xin->allow_side_effects) {
            xlate_fin_timeout__(ctx->rule, ctx->xin->tcp_flags,
                                oft->fin_idle_timeout, oft->fin_hard_timeout);
        }
        if (ctx->xin->xcache) {
            struct xc_entry *entry;

            entry = xlate_cache_add_entry(ctx->xin->xcache, XC_FIN_TIMEOUT);
            /* XC_RULE already holds a reference on the rule, none is taken
             * here. */
            entry->fin.rule = ctx->rule;
            entry->fin.idle = oft->fin_idle_timeout;
            entry->fin.hard = oft->fin_hard_timeout;
        }
    }
}

static void
xlate_sample_action(struct xlate_ctx *ctx,
                    const struct ofpact_sample *os)
{
    odp_port_t output_odp_port = ODPP_NONE;
    odp_port_t tunnel_out_port = ODPP_NONE;
    struct dpif_ipfix *ipfix = ctx->xbridge->ipfix;
    bool emit_set_tunnel = false;

    if (!ipfix || ctx->xin->flow.in_port.ofp_port == OFPP_NONE) {
        return;
    }

    /* Scale the probability from 16-bit to 32-bit while representing
     * the same percentage. */
    uint32_t probability = (os->probability << 16) | os->probability;

    /* If ofp_port in flow sample action is equel to ofp_port,
     * this sample action is a input port action. */
    if (os->sampling_port != OFPP_NONE &&
        os->sampling_port != ctx->xin->flow.in_port.ofp_port) {
        output_odp_port = ofp_port_to_odp_port(ctx->xbridge,
                                               os->sampling_port);
        if (output_odp_port == ODPP_NONE) {
            xlate_report_error(ctx, "can't use unknown port %d in flow sample "
                               "action", os->sampling_port);
            return;
        }

        if (dpif_ipfix_get_flow_exporter_tunnel_sampling(ipfix,
                                                         os->collector_set_id)
            && dpif_ipfix_is_tunnel_port(ipfix, output_odp_port)) {
            tunnel_out_port = output_odp_port;
            emit_set_tunnel = true;
        }
    }

     xlate_commit_actions(ctx);
    /* If 'emit_set_tunnel', sample(sampling_port=1) would translate
     * into datapath sample action set(tunnel(...)), sample(...) and
     * it is used for sampling egress tunnel information. */
    if (emit_set_tunnel) {
        const struct xport *xport = get_ofp_port(ctx->xbridge,
                                                 os->sampling_port);

        if (xport && xport->is_tunnel) {
            struct flow *flow = &ctx->xin->flow;
            tnl_port_send(xport->ofport, flow, ctx->wc);
            if (!ovs_native_tunneling_is_on(ctx->xbridge->ofproto)) {
                struct flow_tnl flow_tnl = flow->tunnel;
                const char *tnl_type;

                tnl_type = tnl_port_get_type(xport->ofport);
                commit_odp_tunnel_action(flow, &ctx->base_flow,
                                         ctx->odp_actions, tnl_type);
                flow->tunnel = flow_tnl;
            }
        } else {
            xlate_report_error(ctx,
                               "sampling_port:%d should be a tunnel port.",
                               os->sampling_port);
        }
    }

    struct user_action_cookie cookie;

    memset(&cookie, 0, sizeof cookie);
    cookie.type = USER_ACTION_COOKIE_FLOW_SAMPLE;
    cookie.ofp_in_port = ctx->xin->flow.in_port.ofp_port;
    cookie.ofproto_uuid = ctx->xbridge->ofproto->uuid;
    cookie.flow_sample.probability = os->probability;
    cookie.flow_sample.collector_set_id = os->collector_set_id;
    cookie.flow_sample.obs_domain_id = os->obs_domain_id;
    cookie.flow_sample.obs_point_id = os->obs_point_id;
    cookie.flow_sample.output_odp_port = output_odp_port;
    cookie.flow_sample.direction = os->direction;

    compose_sample_action(ctx, probability, &cookie, tunnel_out_port, false);
}

/* Determine if an datapath action translated from the openflow action
 * can be reversed by another datapath action.
 *
 * Openflow actions that do not emit datapath actions are trivially
 * reversible. Reversiblity of other actions depends on nature of
 * action and their translation.  */
static bool
reversible_actions(const struct ofpact *ofpacts, size_t ofpacts_len)
{
    const struct ofpact *a;

    OFPACT_FOR_EACH (a, ofpacts, ofpacts_len) {
        switch (a->type) {
        case OFPACT_BUNDLE:
        case OFPACT_CLEAR_ACTIONS:
        case OFPACT_CLONE:
        case OFPACT_CONJUNCTION:
        case OFPACT_CONTROLLER:
        case OFPACT_CT_CLEAR:
        case OFPACT_DEBUG_RECIRC:
        case OFPACT_DEBUG_SLOW:
        case OFPACT_DEC_MPLS_TTL:
        case OFPACT_DEC_TTL:
        case OFPACT_ENQUEUE:
        case OFPACT_EXIT:
        case OFPACT_FIN_TIMEOUT:
        case OFPACT_GOTO_TABLE:
        case OFPACT_GROUP:
        case OFPACT_LEARN:
        case OFPACT_MULTIPATH:
        case OFPACT_NOTE:
        case OFPACT_OUTPUT:
        case OFPACT_OUTPUT_REG:
        case OFPACT_POP_MPLS:
        case OFPACT_POP_QUEUE:
        case OFPACT_PUSH_MPLS:
        case OFPACT_PUSH_VLAN:
        case OFPACT_REG_MOVE:
        case OFPACT_RESUBMIT:
        case OFPACT_SAMPLE:
        case OFPACT_SET_ETH_DST:
        case OFPACT_SET_ETH_SRC:
        case OFPACT_SET_FIELD:
        case OFPACT_SET_IP_DSCP:
        case OFPACT_SET_IP_ECN:
        case OFPACT_SET_IP_TTL:
        case OFPACT_SET_IPV4_DST:
        case OFPACT_SET_IPV4_SRC:
        case OFPACT_SET_L4_DST_PORT:
        case OFPACT_SET_L4_SRC_PORT:
        case OFPACT_SET_MPLS_LABEL:
        case OFPACT_SET_MPLS_TC:
        case OFPACT_SET_MPLS_TTL:
        case OFPACT_SET_QUEUE:
        case OFPACT_SET_TUNNEL:
        case OFPACT_SET_VLAN_PCP:
        case OFPACT_SET_VLAN_VID:
        case OFPACT_STACK_POP:
        case OFPACT_STACK_PUSH:
        case OFPACT_STRIP_VLAN:
        case OFPACT_UNROLL_XLATE:
        case OFPACT_WRITE_ACTIONS:
        case OFPACT_WRITE_METADATA:
        case OFPACT_CHECK_PKT_LARGER:
        case OFPACT_DELETE_FIELD:
            break;

        case OFPACT_CT:
        case OFPACT_METER:
        case OFPACT_NAT:
        case OFPACT_OUTPUT_TRUNC:
        case OFPACT_ENCAP:
        case OFPACT_DECAP:
        case OFPACT_DEC_NSH_TTL:
            return false;
        }
    }
    return true;
}

static void
clone_xlate_actions(const struct ofpact *actions, size_t actions_len,
                    struct xlate_ctx *ctx, bool is_last_action,
                    bool group_bucket_action OVS_UNUSED)
{
    struct ofpbuf old_stack = ctx->stack;
    union mf_subvalue new_stack[1024 / sizeof(union mf_subvalue)];
    ofpbuf_use_stub(&ctx->stack, new_stack, sizeof new_stack);
    ofpbuf_put(&ctx->stack, old_stack.data, old_stack.size);

    struct ofpbuf old_action_set = ctx->action_set;
    uint64_t actset_stub[1024 / 8];
    ofpbuf_use_stub(&ctx->action_set, actset_stub, sizeof actset_stub);
    ofpbuf_put(&ctx->action_set, old_action_set.data, old_action_set.size);

    size_t offset, ac_offset;
    struct flow old_flow = ctx->xin->flow;

    if (reversible_actions(actions, actions_len) || is_last_action) {
        old_flow = ctx->xin->flow;
        do_xlate_actions(actions, actions_len, ctx, is_last_action, false);
        if (!ctx->freezing) {
            xlate_action_set(ctx);
        }
        if (ctx->freezing) {
            finish_freezing(ctx);
        }
        goto xlate_done;
    }

    /* Commit datapath actions before emitting the clone action to
     * avoid emitting those actions twice. Once inside
     * the clone, another time for the action after clone.  */
    xlate_commit_actions(ctx);
    struct flow old_base = ctx->base_flow;
    bool old_was_mpls = ctx->was_mpls;
    bool old_conntracked = ctx->conntracked;

    /* The actions are not reversible, a datapath clone action is
     * required to encode the translation. Select the clone action
     * based on datapath capabilities.  */
    if (ctx->xbridge->support.clone) { /* Use clone action */
        /* Use clone action as datapath clone. */
        offset = nl_msg_start_nested(ctx->odp_actions, OVS_ACTION_ATTR_CLONE);
        do_xlate_actions(actions, actions_len, ctx, true, false);
        if (!ctx->freezing) {
            xlate_action_set(ctx);
        }
        if (ctx->freezing) {
            finish_freezing(ctx);
        }
        nl_msg_end_non_empty_nested(ctx->odp_actions, offset);
        goto dp_clone_done;
    }

    if (ctx->xbridge->support.sample_nesting > 3) {
        /* Use sample action as datapath clone. */
        offset = nl_msg_start_nested(ctx->odp_actions, OVS_ACTION_ATTR_SAMPLE);
        ac_offset = nl_msg_start_nested(ctx->odp_actions,
                                        OVS_SAMPLE_ATTR_ACTIONS);
        do_xlate_actions(actions, actions_len, ctx, true, false);
        if (!ctx->freezing) {
            xlate_action_set(ctx);
        }
        if (ctx->freezing) {
            finish_freezing(ctx);
        }
        if (nl_msg_end_non_empty_nested(ctx->odp_actions, ac_offset)) {
            nl_msg_cancel_nested(ctx->odp_actions, offset);
        } else {
            nl_msg_put_u32(ctx->odp_actions, OVS_SAMPLE_ATTR_PROBABILITY,
                           UINT32_MAX); /* 100% probability. */
            nl_msg_end_nested(ctx->odp_actions, offset);
        }
        goto dp_clone_done;
    }

    /* Datapath does not support clone, skip xlate 'oc' and
     * report an error */
    xlate_report_error(ctx, "Failed to compose clone action");

dp_clone_done:
    /* The clone's conntrack execution should have no effect on the original
     * packet. */
    ctx->conntracked = old_conntracked;

    /* Popping MPLS from the clone should have no effect on the original
     * packet. */
    ctx->was_mpls = old_was_mpls;

    /* Restore the 'base_flow' for the next action.  */
    ctx->base_flow = old_base;

xlate_done:
    ofpbuf_uninit(&ctx->action_set);
    ctx->action_set = old_action_set;
    ofpbuf_uninit(&ctx->stack);
    ctx->stack = old_stack;
    ctx->xin->flow = old_flow;
}

static void
compose_clone(struct xlate_ctx *ctx, const struct ofpact_nest *oc,
              bool is_last_action)
{
    size_t oc_actions_len = ofpact_nest_get_action_len(oc);

    clone_xlate_actions(oc->actions, oc_actions_len, ctx, is_last_action,
                        false);
}

static void
xlate_meter_action(struct xlate_ctx *ctx, const struct ofpact_meter *meter)
{
    if (meter->provider_meter_id != UINT32_MAX) {
        nl_msg_put_u32(ctx->odp_actions, OVS_ACTION_ATTR_METER,
                       meter->provider_meter_id);
    }
}

static bool
may_receive(const struct xport *xport, struct xlate_ctx *ctx)
{
    if (xport->config & (is_stp(&ctx->xin->flow)
                         ? OFPUTIL_PC_NO_RECV_STP
                         : OFPUTIL_PC_NO_RECV)) {
        return false;
    }

    /* Only drop packets here if both forwarding and learning are
     * disabled.  If just learning is enabled, we need to have
     * OFPP_NORMAL and the learning action have a look at the packet
     * before we can drop it. */
    if ((!xport_stp_forward_state(xport) && !xport_stp_learn_state(xport)) ||
        (!xport_rstp_forward_state(xport) && !xport_rstp_learn_state(xport))) {
        return false;
    }

    return true;
}

static void
xlate_write_actions__(struct xlate_ctx *ctx,
                      const struct ofpact *ofpacts, size_t ofpacts_len)
{
    /* Maintain actset_output depending on the contents of the action set:
     *
     *   - OFPP_UNSET, if there is no "output" action.
     *
     *   - The output port, if there is an "output" action and no "group"
     *     action.
     *
     *   - OFPP_UNSET, if there is a "group" action.
     */
    if (!ctx->action_set_has_group) {
        const struct ofpact *a;
        OFPACT_FOR_EACH (a, ofpacts, ofpacts_len) {
            if (a->type == OFPACT_OUTPUT) {
                ctx->xin->flow.actset_output = ofpact_get_OUTPUT(a)->port;
            } else if (a->type == OFPACT_GROUP) {
                ctx->xin->flow.actset_output = OFPP_UNSET;
                ctx->action_set_has_group = true;
                break;
            }
        }
    }

    ofpbuf_put(&ctx->action_set, ofpacts, ofpacts_len);
}

static void
xlate_write_actions(struct xlate_ctx *ctx, const struct ofpact_nest *a)
{
    xlate_write_actions__(ctx, a->actions, ofpact_nest_get_action_len(a));
}

static void
xlate_action_set(struct xlate_ctx *ctx)
{
    uint64_t action_list_stub[1024 / 8];
    struct ofpbuf action_list = OFPBUF_STUB_INITIALIZER(action_list_stub);
    ofpacts_execute_action_set(&action_list, &ctx->action_set);
    /* Clear the action set, as it is not needed any more. */
    ofpbuf_clear(&ctx->action_set);
    if (action_list.size) {
        ctx->in_action_set = true;

        struct ovs_list *old_trace = ctx->xin->trace;
        ctx->xin->trace = xlate_report(ctx, OFT_TABLE,
                                       "--. Executing action set:");
        do_xlate_actions(action_list.data, action_list.size, ctx, true, false);
        ctx->xin->trace = old_trace;

        ctx->in_action_set = false;
    }
    ofpbuf_uninit(&action_list);
}

static void
freeze_put_unroll_xlate(struct xlate_ctx *ctx)
{
    struct ofpact_unroll_xlate *unroll = ctx->frozen_actions.header;

    /* Restore the table_id and rule cookie for a potential PACKET
     * IN if needed. */
    if (!unroll ||
        (ctx->table_id != unroll->rule_table_id
         || ctx->rule_cookie != unroll->rule_cookie)) {
        unroll = ofpact_put_UNROLL_XLATE(&ctx->frozen_actions);
        unroll->rule_table_id = ctx->table_id;
        unroll->rule_cookie = ctx->rule_cookie;
        ctx->frozen_actions.header = unroll;
    }
}


/* Copy actions 'a' through 'end' to ctx->frozen_actions, which will be
 * executed after thawing.  Inserts an UNROLL_XLATE action, if none is already
 * present, before any action that may depend on the current table ID or flow
 * cookie. */
static void
freeze_unroll_actions(const struct ofpact *a, const struct ofpact *end,
                      struct xlate_ctx *ctx)
{
    for (; a < end; a = ofpact_next(a)) {
        switch (a->type) {
        case OFPACT_OUTPUT_REG:
        case OFPACT_OUTPUT_TRUNC:
        case OFPACT_GROUP:
        case OFPACT_OUTPUT:
        case OFPACT_CONTROLLER:
        case OFPACT_DEC_MPLS_TTL:
        case OFPACT_DEC_NSH_TTL:
        case OFPACT_DEC_TTL:
            /* These actions may generate asynchronous messages, which include
             * table ID and flow cookie information. */
            freeze_put_unroll_xlate(ctx);
            break;

        case OFPACT_RESUBMIT:
            if (ofpact_get_RESUBMIT(a)->table_id == 0xff) {
                /* This resubmit action is relative to the current table, so we
                 * need to track what table that is.*/
                freeze_put_unroll_xlate(ctx);
            }
            break;

        case OFPACT_SET_TUNNEL:
        case OFPACT_REG_MOVE:
        case OFPACT_SET_FIELD:
        case OFPACT_STACK_PUSH:
        case OFPACT_STACK_POP:
        case OFPACT_LEARN:
        case OFPACT_WRITE_METADATA:
        case OFPACT_GOTO_TABLE:
        case OFPACT_ENQUEUE:
        case OFPACT_SET_VLAN_VID:
        case OFPACT_SET_VLAN_PCP:
        case OFPACT_STRIP_VLAN:
        case OFPACT_PUSH_VLAN:
        case OFPACT_SET_ETH_SRC:
        case OFPACT_SET_ETH_DST:
        case OFPACT_SET_IPV4_SRC:
        case OFPACT_SET_IPV4_DST:
        case OFPACT_SET_IP_DSCP:
        case OFPACT_SET_IP_ECN:
        case OFPACT_SET_IP_TTL:
        case OFPACT_SET_L4_SRC_PORT:
        case OFPACT_SET_L4_DST_PORT:
        case OFPACT_SET_QUEUE:
        case OFPACT_POP_QUEUE:
        case OFPACT_PUSH_MPLS:
        case OFPACT_POP_MPLS:
        case OFPACT_SET_MPLS_LABEL:
        case OFPACT_SET_MPLS_TC:
        case OFPACT_SET_MPLS_TTL:
        case OFPACT_MULTIPATH:
        case OFPACT_BUNDLE:
        case OFPACT_EXIT:
        case OFPACT_UNROLL_XLATE:
        case OFPACT_FIN_TIMEOUT:
        case OFPACT_CLEAR_ACTIONS:
        case OFPACT_WRITE_ACTIONS:
        case OFPACT_METER:
        case OFPACT_SAMPLE:
        case OFPACT_CLONE:
        case OFPACT_ENCAP:
        case OFPACT_DECAP:
        case OFPACT_DEBUG_RECIRC:
        case OFPACT_DEBUG_SLOW:
        case OFPACT_CT:
        case OFPACT_CT_CLEAR:
        case OFPACT_NAT:
        case OFPACT_CHECK_PKT_LARGER:
        case OFPACT_DELETE_FIELD:
            /* These may not generate PACKET INs. */
            break;

        case OFPACT_NOTE:
        case OFPACT_CONJUNCTION:
            /* These need not be copied for restoration. */
            continue;
        }
        /* Copy the action over. */
        ofpbuf_put(&ctx->frozen_actions, a, OFPACT_ALIGN(a->len));
    }
}

static void
put_ct_mark(const struct flow *flow, struct ofpbuf *odp_actions,
            struct flow_wildcards *wc)
{
    if (wc->masks.ct_mark) {
        struct {
            uint32_t key;
            uint32_t mask;
        } *odp_ct_mark;

        odp_ct_mark = nl_msg_put_unspec_uninit(odp_actions, OVS_CT_ATTR_MARK,
                                               sizeof(*odp_ct_mark));
        odp_ct_mark->key = flow->ct_mark & wc->masks.ct_mark;
        odp_ct_mark->mask = wc->masks.ct_mark;
    }
}

static void
put_ct_label(const struct flow *flow, struct ofpbuf *odp_actions,
             struct flow_wildcards *wc)
{
    if (!ovs_u128_is_zero(wc->masks.ct_label)) {
        struct {
            ovs_u128 key;
            ovs_u128 mask;
        } odp_ct_label;

        odp_ct_label.key = ovs_u128_and(flow->ct_label, wc->masks.ct_label);
        odp_ct_label.mask = wc->masks.ct_label;
        nl_msg_put_unspec(odp_actions, OVS_CT_ATTR_LABELS,
                          &odp_ct_label, sizeof odp_ct_label);
    }
}

static void
put_drop_action(struct ofpbuf *odp_actions, enum xlate_error error)
{
    nl_msg_put_u32(odp_actions, OVS_ACTION_ATTR_DROP, error);
}

static void
put_ct_helper(struct xlate_ctx *ctx,
              struct ofpbuf *odp_actions, struct ofpact_conntrack *ofc)
{
    if (ofc->alg) {
        switch(ofc->alg) {
        case IPPORT_FTP:
            nl_msg_put_string(odp_actions, OVS_CT_ATTR_HELPER, "ftp");
            break;
        case IPPORT_TFTP:
            nl_msg_put_string(odp_actions, OVS_CT_ATTR_HELPER, "tftp");
            break;
        default:
            xlate_report_error(ctx, "cannot serialize ct_helper %d", ofc->alg);
            break;
        }
    }
}

static void
put_ct_timeout(struct ofpbuf *odp_actions, const struct dpif_backer *backer,
               const struct flow *flow, struct flow_wildcards *wc,
               uint16_t zone_id)
{
    bool unwildcard;
    char *tp_name = NULL;

    if (ofproto_dpif_ct_zone_timeout_policy_get_name(backer, zone_id,
            ntohs(flow->dl_type), flow->nw_proto, &tp_name, &unwildcard)) {
        nl_msg_put_string(odp_actions, OVS_CT_ATTR_TIMEOUT, tp_name);

        if (unwildcard) {
            /* The underlying datapath requires separate timeout
             * policies for different Ethertypes and IP protocols.  We
             * don't need to unwildcard 'wc->masks.dl_type' since that
             * field is always unwildcarded in megaflows. */
            memset(&wc->masks.nw_proto, 0xff, sizeof wc->masks.nw_proto);
        }
    }
    free(tp_name);
}

static void
put_ct_nat(struct xlate_ctx *ctx)
{
    struct ofpact_nat *ofn = ctx->ct_nat_action;
    size_t nat_offset;

    if (!ofn) {
        return;
    }

    nat_offset = nl_msg_start_nested(ctx->odp_actions, OVS_CT_ATTR_NAT);
    if (ofn->flags & NX_NAT_F_SRC || ofn->flags & NX_NAT_F_DST) {
        nl_msg_put_flag(ctx->odp_actions, ofn->flags & NX_NAT_F_SRC
                        ? OVS_NAT_ATTR_SRC : OVS_NAT_ATTR_DST);
        if (ofn->flags & NX_NAT_F_PERSISTENT) {
            nl_msg_put_flag(ctx->odp_actions, OVS_NAT_ATTR_PERSISTENT);
        }
        if (ofn->flags & NX_NAT_F_PROTO_HASH) {
            nl_msg_put_flag(ctx->odp_actions, OVS_NAT_ATTR_PROTO_HASH);
        } else if (ofn->flags & NX_NAT_F_PROTO_RANDOM) {
            nl_msg_put_flag(ctx->odp_actions, OVS_NAT_ATTR_PROTO_RANDOM);
        }
        if (ofn->range_af == AF_INET) {
            nl_msg_put_be32(ctx->odp_actions, OVS_NAT_ATTR_IP_MIN,
                           ofn->range.addr.ipv4.min);
            if (ofn->range.addr.ipv4.max &&
                (ntohl(ofn->range.addr.ipv4.max)
                 > ntohl(ofn->range.addr.ipv4.min))) {
                nl_msg_put_be32(ctx->odp_actions, OVS_NAT_ATTR_IP_MAX,
                                ofn->range.addr.ipv4.max);
            }
        } else if (ofn->range_af == AF_INET6) {
            nl_msg_put_unspec(ctx->odp_actions, OVS_NAT_ATTR_IP_MIN,
                              &ofn->range.addr.ipv6.min,
                              sizeof ofn->range.addr.ipv6.min);
            if (!ipv6_mask_is_any(&ofn->range.addr.ipv6.max) &&
                memcmp(&ofn->range.addr.ipv6.max, &ofn->range.addr.ipv6.min,
                       sizeof ofn->range.addr.ipv6.max) > 0) {
                nl_msg_put_unspec(ctx->odp_actions, OVS_NAT_ATTR_IP_MAX,
                                  &ofn->range.addr.ipv6.max,
                                  sizeof ofn->range.addr.ipv6.max);
            }
        }
        if (ofn->range_af != AF_UNSPEC && ofn->range.proto.min) {
            nl_msg_put_u16(ctx->odp_actions, OVS_NAT_ATTR_PROTO_MIN,
                           ofn->range.proto.min);
            if (ofn->range.proto.max &&
                ofn->range.proto.max > ofn->range.proto.min) {
                nl_msg_put_u16(ctx->odp_actions, OVS_NAT_ATTR_PROTO_MAX,
                               ofn->range.proto.max);
            }
        }
    }
    nl_msg_end_nested(ctx->odp_actions, nat_offset);
}

static void
compose_conntrack_action(struct xlate_ctx *ctx, struct ofpact_conntrack *ofc,
                         bool is_last_action)
{
    ovs_u128 old_ct_label_mask = ctx->wc->masks.ct_label;
    uint32_t old_ct_mark_mask = ctx->wc->masks.ct_mark;
    size_t ct_offset;
    uint16_t zone;

    /* Ensure that any prior actions are applied before composing the new
     * conntrack action. */
    xlate_commit_actions(ctx);

    /* Process nested actions first, to populate the key. */
    ctx->ct_nat_action = NULL;
    ctx->wc->masks.ct_mark = 0;
    ctx->wc->masks.ct_label = OVS_U128_ZERO;
    do_xlate_actions(ofc->actions, ofpact_ct_get_action_len(ofc), ctx,
                     is_last_action, false);

    if (ofc->zone_src.field) {
        zone = mf_get_subfield(&ofc->zone_src, &ctx->xin->flow);
    } else {
        zone = ofc->zone_imm;
    }

    ct_offset = nl_msg_start_nested(ctx->odp_actions, OVS_ACTION_ATTR_CT);
    if (ofc->flags & NX_CT_F_COMMIT) {
        nl_msg_put_flag(ctx->odp_actions, ofc->flags & NX_CT_F_FORCE ?
                        OVS_CT_ATTR_FORCE_COMMIT : OVS_CT_ATTR_COMMIT);
        if (ctx->xbridge->support.ct_eventmask) {
            nl_msg_put_u32(ctx->odp_actions, OVS_CT_ATTR_EVENTMASK,
                           OVS_CT_EVENTMASK_DEFAULT);
        }
        if (ctx->xbridge->support.ct_timeout) {
            put_ct_timeout(ctx->odp_actions, ctx->xbridge->ofproto->backer,
                           &ctx->xin->flow, ctx->wc, zone);
        }
    }
    nl_msg_put_u16(ctx->odp_actions, OVS_CT_ATTR_ZONE, zone);
    put_ct_mark(&ctx->xin->flow, ctx->odp_actions, ctx->wc);
    put_ct_label(&ctx->xin->flow, ctx->odp_actions, ctx->wc);
    put_ct_helper(ctx, ctx->odp_actions, ofc);
    put_ct_nat(ctx);
    nl_msg_end_nested(ctx->odp_actions, ct_offset);

    ctx->wc->masks.ct_mark = old_ct_mark_mask;
    ctx->wc->masks.ct_label = old_ct_label_mask;

    if (ofc->recirc_table != NX_CT_RECIRC_NONE) {
        ctx->conntracked = true;
        compose_recirculate_and_fork(ctx, ofc->recirc_table, zone);
    }

    ctx->ct_nat_action = NULL;

    /* The ct_* fields are only available in the scope of the 'recirc_table'
     * call chain. */
    flow_clear_conntrack(&ctx->xin->flow);
    xlate_report(ctx, OFT_DETAIL, "Sets the packet to an untracked state, "
                 "and clears all the conntrack fields.");
    ctx->conntracked = false;
}

static void
compose_ct_clear_action(struct xlate_ctx *ctx)
{
    clear_conntrack(ctx);
    /* This action originally existed without dpif support. So to preserve
     * compatibility, only append it if the dpif supports it. */
    if (ctx->xbridge->support.ct_clear) {
        nl_msg_put_flag(ctx->odp_actions,  OVS_ACTION_ATTR_CT_CLEAR);
    }
}

/* check_pkt_larger action checks the packet length and stores the
 * result in the register bit. We translate this action to the
 * datapath action - 'check_pkt_len' whose format
 * is: 'check_pkt_len(pkt_len, ge(actions), le(actions))'.
 *
 * We first set the destination register bit to 1 and call
 * 'do_xlate_actions' for the case - packet len greater than
 * the specified packet length.
 *
 * We then set the destination register bit to 0 and call
 * 'do_xlate_actions' for the case - packet length is lesser or
 * equal to the specified packet length.
 *
 * It is possible for freezing to happen for both the cases.
 */
static void
xlate_check_pkt_larger(struct xlate_ctx *ctx,
                       struct ofpact_check_pkt_larger *check_pkt_larger,
                       const struct ofpact *remaining_acts,
                       size_t remaining_acts_len)
{
    union mf_subvalue value;
    memset(&value, 0, sizeof value);
    if (!ctx->xbridge->support.check_pkt_len) {
        uint8_t is_pkt_larger = 0;
        if (ctx->xin->packet) {
            is_pkt_larger =
                dp_packet_size(ctx->xin->packet) > check_pkt_larger->pkt_len;
        }
        value.u8_val = is_pkt_larger;
        mf_write_subfield_flow(&check_pkt_larger->dst, &value,
                               &ctx->xin->flow);
        /* If datapath doesn't support check_pkt_len action, then set the
         * SLOW_ACTION flag. If we don't set SLOW_ACTION, we
         * will push a flow to the datapath based on the packet length
         * in ctx->xin->packet. For subsequent patches which match the
         * same flow, datapath will apply the actions without considering
         * the packet length. This results in wrong actions being applied.
         */
        ctx->xout->slow |= SLOW_ACTION;
        return;
    }

    struct ofpbuf old_stack = ctx->stack;
    union mf_subvalue new_stack[1024 / sizeof(union mf_subvalue)];
    ofpbuf_use_stub(&ctx->stack, new_stack, sizeof new_stack);
    ofpbuf_put(&ctx->stack, old_stack.data, old_stack.size);

    struct ofpbuf old_action_set = ctx->action_set;
    uint64_t actset_stub[1024 / 8];
    ofpbuf_use_stub(&ctx->action_set, actset_stub, sizeof actset_stub);
    ofpbuf_put(&ctx->action_set, old_action_set.data, old_action_set.size);

    struct flow old_flow = ctx->xin->flow;
    xlate_commit_actions(ctx);
    struct flow old_base = ctx->base_flow;
    bool old_was_mpls = ctx->was_mpls;
    bool old_conntracked = ctx->conntracked;

    size_t offset = nl_msg_start_nested(ctx->odp_actions,
                                        OVS_ACTION_ATTR_CHECK_PKT_LEN);
    nl_msg_put_u16(ctx->odp_actions, OVS_CHECK_PKT_LEN_ATTR_PKT_LEN,
                   check_pkt_larger->pkt_len);
    size_t offset_attr = nl_msg_start_nested(
        ctx->odp_actions, OVS_CHECK_PKT_LEN_ATTR_ACTIONS_IF_GREATER);
    value.u8_val = 1;
    mf_write_subfield_flow(&check_pkt_larger->dst, &value, &ctx->xin->flow);
    do_xlate_actions(remaining_acts, remaining_acts_len, ctx, true, false);
    if (!ctx->freezing) {
        xlate_action_set(ctx);
    }
    if (ctx->freezing) {
        finish_freezing(ctx);
    }
    nl_msg_end_nested(ctx->odp_actions, offset_attr);

    ctx->base_flow = old_base;
    ctx->was_mpls = old_was_mpls;
    ctx->conntracked = old_conntracked;
    ctx->xin->flow = old_flow;

    /* If the flow translation for the IF_GREATER case requires freezing,
     * then ctx->exit would be true. Reset to false so that we can
     * do flow translation for 'IF_LESS_EQUAL' case. finish_freezing()
     * would have taken care of Undoing the changes done for freeze. */
    ctx->exit = false;

    offset_attr = nl_msg_start_nested(
        ctx->odp_actions, OVS_CHECK_PKT_LEN_ATTR_ACTIONS_IF_LESS_EQUAL);
    value.u8_val = 0;
    mf_write_subfield_flow(&check_pkt_larger->dst, &value, &ctx->xin->flow);
    do_xlate_actions(remaining_acts, remaining_acts_len, ctx, true, false);
    if (!ctx->freezing) {
        xlate_action_set(ctx);
    }
    if (ctx->freezing) {
        finish_freezing(ctx);
    }
    nl_msg_end_nested(ctx->odp_actions, offset_attr);
    nl_msg_end_nested(ctx->odp_actions, offset);

    ofpbuf_uninit(&ctx->action_set);
    ctx->action_set = old_action_set;
    ofpbuf_uninit(&ctx->stack);
    ctx->stack = old_stack;
    ctx->base_flow = old_base;
    ctx->was_mpls = old_was_mpls;
    ctx->conntracked = old_conntracked;
    ctx->xin->flow = old_flow;
    ctx->exit = true;
}

static void
rewrite_flow_encap_ethernet(struct xlate_ctx *ctx,
                            struct flow *flow,
                            struct flow_wildcards *wc)
{
    wc->masks.packet_type = OVS_BE32_MAX;
    if (pt_ns(flow->packet_type) == OFPHTN_ETHERTYPE) {
        /* Only adjust the packet_type and zero the dummy Ethernet addresses. */
        ovs_be16 ethertype = pt_ns_type_be(flow->packet_type);
        flow->packet_type = htonl(PT_ETH);
        flow->dl_src = eth_addr_zero;
        flow->dl_dst = eth_addr_zero;
        flow->dl_type = ethertype;
    } else {
        /* Error handling: drop packet. */
        xlate_report_debug(ctx, OFT_ACTION,
                           "Dropping packet as encap(ethernet) is not "
                           "supported for packet type ethernet.");
        ctx->error = XLATE_UNSUPPORTED_PACKET_TYPE;
    }
}

/* For an MD2 NSH header returns a pointer to an ofpbuf with the encoded
 * MD2 TLVs provided as encap properties to the encap operation. This
 * will be stored as encap_data in the ctx and copied into the push_nsh
 * action at the next commit. */
static struct ofpbuf *
rewrite_flow_push_nsh(struct xlate_ctx *ctx,
                      const struct ofpact_encap *encap,
                      struct flow *flow,
                      struct flow_wildcards *wc)
{
    ovs_be32 packet_type = flow->packet_type;
    const char *ptr = (char *) encap->props;
    struct ofpbuf *buf = ofpbuf_new(NSH_CTX_HDRS_MAX_LEN);
    uint8_t md_type = NSH_M_TYPE1;
    uint8_t np = 0;
    int i;

    /* Scan the optional NSH encap TLV properties, if any. */
    for (i = 0; i < encap->n_props; i++) {
        struct ofpact_ed_prop *prop_ptr =
            ALIGNED_CAST(struct ofpact_ed_prop *, ptr);
        if (prop_ptr->prop_class == OFPPPC_NSH) {
            switch (prop_ptr->type) {
                case OFPPPT_PROP_NSH_MDTYPE: {
                    struct ofpact_ed_prop_nsh_md_type *prop_md_type =
                        ALIGNED_CAST(struct ofpact_ed_prop_nsh_md_type *,
                                     prop_ptr);
                    md_type = prop_md_type->md_type;
                    break;
                }
                case OFPPPT_PROP_NSH_TLV: {
                    struct ofpact_ed_prop_nsh_tlv *tlv_prop =
                        ALIGNED_CAST(struct ofpact_ed_prop_nsh_tlv *,
                                     prop_ptr);
                    struct nsh_md2_tlv *md2_ctx =
                            ofpbuf_put_uninit(buf, sizeof(*md2_ctx));
                    md2_ctx->md_class = tlv_prop->tlv_class;
                    md2_ctx->type = tlv_prop->tlv_type;
                    md2_ctx->length = tlv_prop->tlv_len;
                    size_t len = ROUND_UP(md2_ctx->length, 4);
                    size_t padding = len - md2_ctx->length;
                    ofpbuf_put(buf, tlv_prop->data, md2_ctx->length);
                    ofpbuf_put_zeros(buf, padding);
                    break;
                }
                default:
                    /* No other NSH encap properties defined yet. */
                    break;
            }
        }
        ptr += ROUND_UP(prop_ptr->len, 8);
    }
    if (buf->size == 0 || buf->size > NSH_CTX_HDRS_MAX_LEN) {
        ofpbuf_delete(buf);
        buf = NULL;
    }

    /* Determine the Next Protocol field for NSH header. */
    switch (ntohl(packet_type)) {
        case PT_ETH:
            np = NSH_P_ETHERNET;
            break;
        case PT_IPV4:
            np = NSH_P_IPV4;
            break;
        case PT_IPV6:
            np = NSH_P_IPV6;
            break;
        case PT_NSH:
            np = NSH_P_NSH;
            break;
        default:
            /* Error handling: drop packet. */
            xlate_report_debug(ctx, OFT_ACTION,
                               "Dropping packet as encap(nsh) is not "
                               "supported for packet type (%d,0x%x)",
                               pt_ns(packet_type), pt_ns_type(packet_type));
            ctx->error = XLATE_UNSUPPORTED_PACKET_TYPE;
            return buf;
    }
    /* Note that we have matched on packet_type! */
    wc->masks.packet_type = OVS_BE32_MAX;

    /* Reset all current flow packet headers. */
    memset(&flow->dl_dst, 0,
           sizeof(struct flow) - offsetof(struct flow, dl_dst));

    /* Populate the flow with the new NSH header. */
    flow->packet_type = htonl(PT_NSH);
    flow->dl_type = htons(ETH_TYPE_NSH);
    flow->nsh.flags = 0;
    flow->nsh.ttl = 63;
    flow->nsh.np = np;
    flow->nsh.path_hdr = htonl(255);

    if (md_type == NSH_M_TYPE1) {
        flow->nsh.mdtype = NSH_M_TYPE1;
        memset(flow->nsh.context, 0, sizeof flow->nsh.context);
        if (buf) {
            /* Drop any MD2 context TLVs. */
            ofpbuf_delete(buf);
            buf = NULL;
        }
    } else if (md_type == NSH_M_TYPE2) {
        flow->nsh.mdtype = NSH_M_TYPE2;
    }
    flow->nsh.mdtype &= NSH_MDTYPE_MASK;

    return buf;
}

static void
xlate_generic_encap_action(struct xlate_ctx *ctx,
                           const struct ofpact_encap *encap)
{
    struct flow *flow = &ctx->xin->flow;
    struct flow_wildcards *wc = ctx->wc;
    struct ofpbuf *encap_data = NULL;

    /* Ensure that any pending actions on the inner packet are applied before
     * rewriting the flow */
    xlate_commit_actions(ctx);

    /* Rewrite the flow to reflect the effect of pushing the new encap header. */
    switch (ntohl(encap->new_pkt_type)) {
        case PT_ETH:
            rewrite_flow_encap_ethernet(ctx, flow, wc);
            break;
        case PT_NSH:
            encap_data = rewrite_flow_push_nsh(ctx, encap, flow, wc);
            break;
        default:
            /* New packet type was checked during decoding. */
            OVS_NOT_REACHED();
    }

    if (!ctx->error) {
        /* The actual encap datapath action will be generated at next commit. */
        ctx->pending_encap = true;
        ctx->encap_data = encap_data;
    }
}

/* Returns true if packet must be recirculated after decapsulation. */
static bool
xlate_generic_decap_action(struct xlate_ctx *ctx,
                           const struct ofpact_decap *decap OVS_UNUSED)
{
    struct flow *flow = &ctx->xin->flow;

    /* Ensure that any pending actions on the current packet are applied
     * before generating the decap action. */
    xlate_commit_actions(ctx);

    /* We assume for now that the new_pkt_type is PT_USE_NEXT_PROTO. */
    switch (ntohl(flow->packet_type)) {
        case PT_ETH:
            if (flow->vlans[0].tci & htons(VLAN_CFI)) {
                /* Error handling: drop packet. */
                xlate_report_debug(ctx, OFT_ACTION, "Dropping packet, cannot "
                                   "decap Ethernet if VLAN is present.");
                ctx->error = XLATE_UNSUPPORTED_PACKET_TYPE;
            } else {
                /* Just change the packet_type.
                 * Delay generating pop_eth to the next commit. */
                flow->packet_type = htonl(PACKET_TYPE(OFPHTN_ETHERTYPE,
                                                      ntohs(flow->dl_type)));
                ctx->wc->masks.dl_type = OVS_BE16_MAX;
            }
            return false;
        case PT_NSH:
            /* The pop_nsh action is generated at the commit executed as
             * part of freezing the ctx for recirculation. Here we just set
             * the new packet type based on the NSH next protocol field. */
            switch (flow->nsh.np) {
            case NSH_P_ETHERNET:
                flow->packet_type = htonl(PT_ETH);
                break;
            case NSH_P_IPV4:
                flow->packet_type = htonl(PT_IPV4);
                break;
            case NSH_P_IPV6:
                flow->packet_type = htonl(PT_IPV6);
                break;
            case NSH_P_NSH:
                flow->packet_type = htonl(PT_NSH);
                break;
            default:
                /* Error handling: drop packet. */
                xlate_report_debug(ctx, OFT_ACTION,
                                   "Dropping packet as NSH next protocol %d "
                                   "is not supported", flow->nsh.np);
                ctx->error = XLATE_UNSUPPORTED_PACKET_TYPE;
                return false;
                break;
            }
            ctx->wc->masks.nsh.np = UINT8_MAX;
            ctx->pending_decap = true;
            /* Trigger recirculation. */
            return true;
        default:
            /* Error handling: drop packet. */
            xlate_report_debug(
                    ctx, OFT_ACTION,
                    "Dropping packet as the decap() does not support "
                    "packet type (%d,0x%x)",
                    pt_ns(flow->packet_type), pt_ns_type(flow->packet_type));
            ctx->error = XLATE_UNSUPPORTED_PACKET_TYPE;
            return false;
    }
}

static void
recirc_for_mpls(const struct ofpact *a, struct xlate_ctx *ctx)
{
    /* No need to recirculate if already exiting. */
    if (ctx->exit) {
        return;
    }

    /* Do not consider recirculating unless the packet was previously MPLS. */
    if (!ctx->was_mpls) {
        return;
    }

    /* Special case these actions, only recirculating if necessary.
     * This avoids the overhead of recirculation in common use-cases.
     */
    switch (a->type) {

    /* Output actions  do not require recirculation. */
    case OFPACT_OUTPUT:
    case OFPACT_OUTPUT_TRUNC:
    case OFPACT_ENQUEUE:
    case OFPACT_OUTPUT_REG:
    /* Set actions that don't touch L3+ fields do not require recirculation. */
    case OFPACT_SET_VLAN_VID:
    case OFPACT_SET_VLAN_PCP:
    case OFPACT_SET_ETH_SRC:
    case OFPACT_SET_ETH_DST:
    case OFPACT_SET_TUNNEL:
    case OFPACT_SET_QUEUE:
    /* If actions of a group require recirculation that can be detected
     * when translating them. */
    case OFPACT_GROUP:
        return;

    /* Set field that don't touch L3+ fields don't require recirculation. */
    case OFPACT_SET_FIELD:
        if (mf_is_l3_or_higher(ofpact_get_SET_FIELD(a)->field)) {
            break;
        }
        return;

    /* For simplicity, recirculate in all other cases. */
    case OFPACT_CONTROLLER:
    case OFPACT_BUNDLE:
    case OFPACT_STRIP_VLAN:
    case OFPACT_PUSH_VLAN:
    case OFPACT_SET_IPV4_SRC:
    case OFPACT_SET_IPV4_DST:
    case OFPACT_SET_IP_DSCP:
    case OFPACT_SET_IP_ECN:
    case OFPACT_SET_IP_TTL:
    case OFPACT_SET_L4_SRC_PORT:
    case OFPACT_SET_L4_DST_PORT:
    case OFPACT_REG_MOVE:
    case OFPACT_STACK_PUSH:
    case OFPACT_STACK_POP:
    case OFPACT_DEC_TTL:
    case OFPACT_SET_MPLS_LABEL:
    case OFPACT_SET_MPLS_TC:
    case OFPACT_SET_MPLS_TTL:
    case OFPACT_DEC_MPLS_TTL:
    case OFPACT_PUSH_MPLS:
    case OFPACT_POP_MPLS:
    case OFPACT_POP_QUEUE:
    case OFPACT_FIN_TIMEOUT:
    case OFPACT_RESUBMIT:
    case OFPACT_LEARN:
    case OFPACT_CONJUNCTION:
    case OFPACT_MULTIPATH:
    case OFPACT_NOTE:
    case OFPACT_EXIT:
    case OFPACT_SAMPLE:
    case OFPACT_CLONE:
    case OFPACT_ENCAP:
    case OFPACT_DECAP:
    case OFPACT_DEC_NSH_TTL:
    case OFPACT_UNROLL_XLATE:
    case OFPACT_CT:
    case OFPACT_CT_CLEAR:
    case OFPACT_NAT:
    case OFPACT_DEBUG_RECIRC:
    case OFPACT_DEBUG_SLOW:
    case OFPACT_METER:
    case OFPACT_CLEAR_ACTIONS:
    case OFPACT_WRITE_ACTIONS:
    case OFPACT_WRITE_METADATA:
    case OFPACT_GOTO_TABLE:
    case OFPACT_CHECK_PKT_LARGER:
    case OFPACT_DELETE_FIELD:
    default:
        break;
    }

    /* Recirculate */
    ctx_trigger_freeze(ctx);
}

static void
xlate_ofpact_reg_move(struct xlate_ctx *ctx, const struct ofpact_reg_move *a)
{
    mf_subfield_copy(&a->src, &a->dst, &ctx->xin->flow, ctx->wc);
    xlate_report_subfield(ctx, &a->dst);
}

static void
xlate_ofpact_stack_pop(struct xlate_ctx *ctx, const struct ofpact_stack *a)
{
    if (nxm_execute_stack_pop(a, &ctx->xin->flow, ctx->wc, &ctx->stack)) {
        xlate_report_subfield(ctx, &a->subfield);
    } else {
        xlate_report_error(ctx, "stack underflow");
    }
}

/* Restore translation context data that was stored earlier. */
static void
xlate_ofpact_unroll_xlate(struct xlate_ctx *ctx,
                          const struct ofpact_unroll_xlate *a)
{
    ctx->table_id = a->rule_table_id;
    ctx->rule_cookie = a->rule_cookie;
    xlate_report(ctx, OFT_THAW, "restored state: table=%"PRIu8", "
                 "cookie=%#"PRIx64, a->rule_table_id, a->rule_cookie);
}

static void
do_xlate_actions(const struct ofpact *ofpacts, size_t ofpacts_len,
                 struct xlate_ctx *ctx, bool is_last_action,
                 bool group_bucket_action)
{
    struct flow_wildcards *wc = ctx->wc;
    struct flow *flow = &ctx->xin->flow;
    const struct ofpact *a;

    /* dl_type already in the mask, not set below. */

    if (!ofpacts_len) {
        xlate_report(ctx, OFT_ACTION, "drop");
        return;
    }

    OFPACT_FOR_EACH (a, ofpacts, ofpacts_len) {
        struct ofpact_controller *controller;
        const struct ofpact_metadata *metadata;
        const struct ofpact_set_field *set_field;
        const struct mf_field *mf;
        bool last = is_last_action && ofpact_last(a, ofpacts, ofpacts_len)
                    && ctx->action_set.size;

        if (ctx->error) {
            break;
        }

        recirc_for_mpls(a, ctx);

        if (ctx->exit) {
            /* Check if need to store the remaining actions for later
             * execution. */
            if (ctx->freezing) {
                freeze_unroll_actions(a, ofpact_end(ofpacts, ofpacts_len),
                                      ctx);
            }
            break;
        }

        if (OVS_UNLIKELY(ctx->xin->trace)) {
            struct ds s = DS_EMPTY_INITIALIZER;
            struct ofpact_format_params fp = { .s = &s };
            ofpacts_format(a, OFPACT_ALIGN(a->len), &fp);
            xlate_report(ctx, OFT_ACTION, "%s", ds_cstr(&s));
            ds_destroy(&s);
        }

        switch (a->type) {
        case OFPACT_OUTPUT:
            xlate_output_action(ctx, ofpact_get_OUTPUT(a)->port,
                                ofpact_get_OUTPUT(a)->max_len, true, last,
                                false, group_bucket_action);
            break;

        case OFPACT_GROUP:
            if (xlate_group_action(ctx, ofpact_get_GROUP(a)->group_id, last)) {
                /* Group could not be found. */

                /* XXX: Terminates action list translation, but does not
                 * terminate the pipeline. */
                return;
            }
            break;

        case OFPACT_CONTROLLER:
            controller = ofpact_get_CONTROLLER(a);
            if (controller->pause) {
                ctx->pause = controller;
                ctx_trigger_freeze(ctx);
                a = ofpact_next(a);
            } else {
                xlate_controller_action(ctx, controller->max_len,
                                        controller->reason,
                                        controller->controller_id,
                                        controller->provider_meter_id,
                                        controller->userdata,
                                        controller->userdata_len);
            }
            break;

        case OFPACT_ENQUEUE:
            memset(&wc->masks.skb_priority, 0xff,
                   sizeof wc->masks.skb_priority);
            xlate_enqueue_action(ctx, ofpact_get_ENQUEUE(a), last,
                                 group_bucket_action);
            break;

        case OFPACT_SET_VLAN_VID:
            wc->masks.vlans[0].tci |= htons(VLAN_VID_MASK | VLAN_CFI);
            if (flow->vlans[0].tci & htons(VLAN_CFI) ||
                ofpact_get_SET_VLAN_VID(a)->push_vlan_if_needed) {
                if (!flow->vlans[0].tpid) {
                    flow->vlans[0].tpid = htons(ETH_TYPE_VLAN);
                }
                flow->vlans[0].tci &= ~htons(VLAN_VID_MASK);
                flow->vlans[0].tci |=
                    (htons(ofpact_get_SET_VLAN_VID(a)->vlan_vid) |
                     htons(VLAN_CFI));
            }
            break;

        case OFPACT_SET_VLAN_PCP:
            wc->masks.vlans[0].tci |= htons(VLAN_PCP_MASK | VLAN_CFI);
            if (flow->vlans[0].tci & htons(VLAN_CFI) ||
                ofpact_get_SET_VLAN_PCP(a)->push_vlan_if_needed) {
                if (!flow->vlans[0].tpid) {
                    flow->vlans[0].tpid = htons(ETH_TYPE_VLAN);
                }
                flow->vlans[0].tci &= ~htons(VLAN_PCP_MASK);
                flow->vlans[0].tci |=
                    htons((ofpact_get_SET_VLAN_PCP(a)->vlan_pcp
                           << VLAN_PCP_SHIFT) | VLAN_CFI);
            }
            break;

        case OFPACT_STRIP_VLAN:
            flow_pop_vlan(flow, wc);
            break;

        case OFPACT_PUSH_VLAN:
            flow_push_vlan_uninit(flow, wc);
            flow->vlans[0].tpid = ofpact_get_PUSH_VLAN(a)->ethertype;
            flow->vlans[0].tci = htons(VLAN_CFI);
            break;

        case OFPACT_SET_ETH_SRC:
            WC_MASK_FIELD(wc, dl_src);
            flow->dl_src = ofpact_get_SET_ETH_SRC(a)->mac;
            break;

        case OFPACT_SET_ETH_DST:
            WC_MASK_FIELD(wc, dl_dst);
            flow->dl_dst = ofpact_get_SET_ETH_DST(a)->mac;
            break;

        case OFPACT_SET_IPV4_SRC:
            if (flow->dl_type == htons(ETH_TYPE_IP)) {
                memset(&wc->masks.nw_src, 0xff, sizeof wc->masks.nw_src);
                flow->nw_src = ofpact_get_SET_IPV4_SRC(a)->ipv4;
            }
            break;

        case OFPACT_SET_IPV4_DST:
            if (flow->dl_type == htons(ETH_TYPE_IP)) {
                memset(&wc->masks.nw_dst, 0xff, sizeof wc->masks.nw_dst);
                flow->nw_dst = ofpact_get_SET_IPV4_DST(a)->ipv4;
            }
            break;

        case OFPACT_SET_IP_DSCP:
            if (is_ip_any(flow)) {
                wc->masks.nw_tos |= IP_DSCP_MASK;
                flow->nw_tos &= ~IP_DSCP_MASK;
                flow->nw_tos |= ofpact_get_SET_IP_DSCP(a)->dscp;
            }
            break;

        case OFPACT_SET_IP_ECN:
            if (is_ip_any(flow)) {
                wc->masks.nw_tos |= IP_ECN_MASK;
                flow->nw_tos &= ~IP_ECN_MASK;
                flow->nw_tos |= ofpact_get_SET_IP_ECN(a)->ecn;
            }
            break;

        case OFPACT_SET_IP_TTL:
            if (is_ip_any(flow)) {
                wc->masks.nw_ttl = 0xff;
                flow->nw_ttl = ofpact_get_SET_IP_TTL(a)->ttl;
            }
            break;

        case OFPACT_SET_L4_SRC_PORT:
            if (is_ip_any(flow) && !(flow->nw_frag & FLOW_NW_FRAG_LATER)) {
                memset(&wc->masks.nw_proto, 0xff, sizeof wc->masks.nw_proto);
                memset(&wc->masks.tp_src, 0xff, sizeof wc->masks.tp_src);
                flow->tp_src = htons(ofpact_get_SET_L4_SRC_PORT(a)->port);
            }
            break;

        case OFPACT_SET_L4_DST_PORT:
            if (is_ip_any(flow) && !(flow->nw_frag & FLOW_NW_FRAG_LATER)) {
                memset(&wc->masks.nw_proto, 0xff, sizeof wc->masks.nw_proto);
                memset(&wc->masks.tp_dst, 0xff, sizeof wc->masks.tp_dst);
                flow->tp_dst = htons(ofpact_get_SET_L4_DST_PORT(a)->port);
            }
            break;

        case OFPACT_RESUBMIT:
            /* Freezing complicates resubmit.  Some action in the flow
             * entry found by resubmit might trigger freezing.  If that
             * happens, then we do not want to execute the resubmit again after
             * during thawing, so we want to skip back to the head of the loop
             * to avoid that, only adding any actions that follow the resubmit
             * to the frozen actions.
             */
            xlate_ofpact_resubmit(ctx, ofpact_get_RESUBMIT(a), last);
            continue;

        case OFPACT_SET_TUNNEL:
            flow->tunnel.tun_id = htonll(ofpact_get_SET_TUNNEL(a)->tun_id);
            break;

        case OFPACT_SET_QUEUE:
            memset(&wc->masks.skb_priority, 0xff,
                   sizeof wc->masks.skb_priority);
            xlate_set_queue_action(ctx, ofpact_get_SET_QUEUE(a)->queue_id);
            break;

        case OFPACT_POP_QUEUE:
            memset(&wc->masks.skb_priority, 0xff,
                   sizeof wc->masks.skb_priority);
            if (flow->skb_priority != ctx->orig_skb_priority) {
                flow->skb_priority = ctx->orig_skb_priority;
                xlate_report(ctx, OFT_DETAIL, "queue = %#"PRIx32,
                             flow->skb_priority);
            }
            break;

        case OFPACT_REG_MOVE:
            xlate_ofpact_reg_move(ctx, ofpact_get_REG_MOVE(a));
            break;

        case OFPACT_SET_FIELD:
            set_field = ofpact_get_SET_FIELD(a);
            mf = set_field->field;

            /* Set the field only if the packet actually has it. */
            if (mf_are_prereqs_ok(mf, flow, wc)) {
                mf_mask_field_masked(mf, ofpact_set_field_mask(set_field), wc);
                mf_set_flow_value_masked(mf, set_field->value,
                                         ofpact_set_field_mask(set_field),
                                         flow);
            } else {
                xlate_report(ctx, OFT_WARN,
                             "unmet prerequisites for %s, set_field ignored",
                             mf->name);

            }
            break;

        case OFPACT_STACK_PUSH:
            nxm_execute_stack_push(ofpact_get_STACK_PUSH(a), flow, wc,
                                   &ctx->stack);
            break;

        case OFPACT_STACK_POP:
            xlate_ofpact_stack_pop(ctx, ofpact_get_STACK_POP(a));
            break;

        case OFPACT_PUSH_MPLS:
            compose_mpls_push_action(ctx, ofpact_get_PUSH_MPLS(a));
            break;

        case OFPACT_POP_MPLS:
            compose_mpls_pop_action(ctx, ofpact_get_POP_MPLS(a)->ethertype);
            break;

        case OFPACT_SET_MPLS_LABEL:
            compose_set_mpls_label_action(
                ctx, ofpact_get_SET_MPLS_LABEL(a)->label);
            break;

        case OFPACT_SET_MPLS_TC:
            compose_set_mpls_tc_action(ctx, ofpact_get_SET_MPLS_TC(a)->tc);
            break;

        case OFPACT_SET_MPLS_TTL:
            compose_set_mpls_ttl_action(ctx, ofpact_get_SET_MPLS_TTL(a)->ttl);
            break;

        case OFPACT_DEC_MPLS_TTL:
            if (compose_dec_mpls_ttl_action(ctx)) {
                return;
            }
            break;

        case OFPACT_DEC_NSH_TTL:
            if (compose_dec_nsh_ttl_action(ctx)) {
                return;
            }
            break;

        case OFPACT_DEC_TTL:
            wc->masks.nw_ttl = 0xff;
            if (compose_dec_ttl(ctx, ofpact_get_DEC_TTL(a))) {
                return;
            }
            break;

        case OFPACT_NOTE:
            /* Nothing to do. */
            break;

        case OFPACT_MULTIPATH:
            multipath_execute(ofpact_get_MULTIPATH(a), flow, wc);
            xlate_report_subfield(ctx, &ofpact_get_MULTIPATH(a)->dst);
            break;

        case OFPACT_BUNDLE:
            xlate_bundle_action(ctx, ofpact_get_BUNDLE(a), last,
                                group_bucket_action);
            break;

        case OFPACT_OUTPUT_REG:
            xlate_output_reg_action(ctx, ofpact_get_OUTPUT_REG(a), last,
                    group_bucket_action);
            break;

        case OFPACT_OUTPUT_TRUNC:
            xlate_output_trunc_action(ctx, ofpact_get_OUTPUT_TRUNC(a)->port,
                                ofpact_get_OUTPUT_TRUNC(a)->max_len, last,
                                group_bucket_action);
            break;

        case OFPACT_LEARN:
            xlate_learn_action(ctx, ofpact_get_LEARN(a));
            break;

        case OFPACT_CONJUNCTION:
            /* A flow with a "conjunction" action represents part of a special
             * kind of "set membership match".  Such a flow should not actually
             * get executed, but it could via, say, a "packet-out", even though
             * that wouldn't be useful.  Log it to help debugging. */
            xlate_report_error(ctx, "executing no-op conjunction action");
            break;

        case OFPACT_EXIT:
            ctx->exit = true;
            break;

        case OFPACT_UNROLL_XLATE:
            xlate_ofpact_unroll_xlate(ctx, ofpact_get_UNROLL_XLATE(a));
            break;

        case OFPACT_FIN_TIMEOUT:
            memset(&wc->masks.nw_proto, 0xff, sizeof wc->masks.nw_proto);
            xlate_fin_timeout(ctx, ofpact_get_FIN_TIMEOUT(a));
            break;

        case OFPACT_DELETE_FIELD:
            xlate_delete_field(ctx, flow, ofpact_get_DELETE_FIELD(a));
            break;

        case OFPACT_CLEAR_ACTIONS:
            xlate_report_action_set(ctx, "was");
            ofpbuf_clear(&ctx->action_set);
            ctx->xin->flow.actset_output = OFPP_UNSET;
            ctx->action_set_has_group = false;
            break;

        case OFPACT_WRITE_ACTIONS:
            xlate_write_actions(ctx, ofpact_get_WRITE_ACTIONS(a));
            xlate_report_action_set(ctx, "is");
            break;

        case OFPACT_WRITE_METADATA:
            metadata = ofpact_get_WRITE_METADATA(a);
            flow->metadata &= ~metadata->mask;
            flow->metadata |= metadata->metadata & metadata->mask;
            break;

        case OFPACT_METER:
            xlate_meter_action(ctx, ofpact_get_METER(a));
            break;

        case OFPACT_GOTO_TABLE: {
            struct ofpact_goto_table *ogt = ofpact_get_GOTO_TABLE(a);

            ovs_assert(ctx->table_id < ogt->table_id);

            xlate_table_action(ctx, ctx->xin->flow.in_port.ofp_port,
                               ogt->table_id, true, true, false, last,
                               do_xlate_actions);
            break;
        }

        case OFPACT_SAMPLE:
            xlate_sample_action(ctx, ofpact_get_SAMPLE(a));
            break;

        case OFPACT_CLONE:
            compose_clone(ctx, ofpact_get_CLONE(a), last);
            break;

        case OFPACT_ENCAP:
            xlate_generic_encap_action(ctx, ofpact_get_ENCAP(a));
            break;

        case OFPACT_DECAP: {
            bool recirc_needed =
                    xlate_generic_decap_action(ctx, ofpact_get_DECAP(a));
            if (!ctx->error && recirc_needed) {
                /* Recirculate for parsing of inner packet. */
                ctx_trigger_freeze(ctx);
                /* Then continue with next action. */
                a = ofpact_next(a);
            }
            break;
        }

        case OFPACT_CT:
            compose_conntrack_action(ctx, ofpact_get_CT(a), last);
            break;

        case OFPACT_CT_CLEAR:
            compose_ct_clear_action(ctx);
            break;

        case OFPACT_NAT:
            /* This will be processed by compose_conntrack_action(). */
            ctx->ct_nat_action = ofpact_get_NAT(a);
            break;

        case OFPACT_DEBUG_RECIRC:
            ctx_trigger_freeze(ctx);
            a = ofpact_next(a);
            break;

        case OFPACT_DEBUG_SLOW:
            ctx->xout->slow |= SLOW_ACTION;
            break;

        case OFPACT_CHECK_PKT_LARGER: {
            if (last) {
                /* If this is last action, then there is no need to
                 * translate the action. */
                break;
            }
            const struct ofpact *remaining_acts = ofpact_next(a);
            size_t remaining_acts_len = ofpact_remaining_len(remaining_acts,
                                                             ofpacts,
                                                             ofpacts_len);
            xlate_check_pkt_larger(ctx, ofpact_get_CHECK_PKT_LARGER(a),
                                   remaining_acts, remaining_acts_len);
            break;
        }
        }

        /* Check if need to store this and the remaining actions for later
         * execution. */
        if (!ctx->error && ctx->exit && ctx_first_frozen_action(ctx)) {
            freeze_unroll_actions(a, ofpact_end(ofpacts, ofpacts_len), ctx);
            break;
        }
    }
}

void
xlate_in_init(struct xlate_in *xin, struct ofproto_dpif *ofproto,
              ovs_version_t version, const struct flow *flow,
              ofp_port_t in_port, struct rule_dpif *rule, uint16_t tcp_flags,
              const struct dp_packet *packet, struct flow_wildcards *wc,
              struct ofpbuf *odp_actions)
{
    xin->ofproto = ofproto;
    xin->tables_version = version;
    xin->flow = *flow;
    xin->upcall_flow = flow;
    xin->flow.in_port.ofp_port = in_port;
    xin->flow.actset_output = OFPP_UNSET;
    xin->packet = packet;
    xin->allow_side_effects = packet != NULL;
    xin->rule = rule;
    xin->xcache = NULL;
    xin->ofpacts = NULL;
    xin->ofpacts_len = 0;
    xin->tcp_flags = tcp_flags;
    xin->trace = NULL;
    xin->resubmit_stats = NULL;
    xin->depth = 0;
    xin->resubmits = 0;
    xin->wc = wc;
    xin->odp_actions = odp_actions;
    xin->in_packet_out = false;
    xin->recirc_queue = NULL;
    xin->xport_uuid = UUID_ZERO;

    /* Do recirc lookup. */
    xin->frozen_state = NULL;
    if (flow->recirc_id) {
        const struct recirc_id_node *node
            = recirc_id_node_find(flow->recirc_id);
        if (node) {
            xin->frozen_state = &node->state;
        }
    }
}

void
xlate_out_uninit(struct xlate_out *xout)
{
    if (xout) {
        recirc_refs_unref(&xout->recircs);
    }
}

static struct skb_priority_to_dscp *
get_skb_priority(const struct xport *xport, uint32_t skb_priority)
{
    struct skb_priority_to_dscp *pdscp;
    uint32_t hash;

    hash = hash_int(skb_priority, 0);
    HMAP_FOR_EACH_IN_BUCKET (pdscp, hmap_node, hash, &xport->skb_priorities) {
        if (pdscp->skb_priority == skb_priority) {
            return pdscp;
        }
    }
    return NULL;
}

static bool
dscp_from_skb_priority(const struct xport *xport, uint32_t skb_priority,
                       uint8_t *dscp)
{
    struct skb_priority_to_dscp *pdscp = get_skb_priority(xport, skb_priority);
    *dscp = pdscp ? pdscp->dscp : 0;
    return pdscp != NULL;
}

static size_t
count_skb_priorities(const struct xport *xport)
{
    return hmap_count(&xport->skb_priorities);
}

static void
clear_skb_priorities(struct xport *xport)
{
    struct skb_priority_to_dscp *pdscp;

    HMAP_FOR_EACH_POP (pdscp, hmap_node, &xport->skb_priorities) {
        free(pdscp);
    }
}

static bool
actions_output_to_local_port(const struct xlate_ctx *ctx)
{
    odp_port_t local_odp_port = ofp_port_to_odp_port(ctx->xbridge, OFPP_LOCAL);
    const struct nlattr *a;
    unsigned int left;

    NL_ATTR_FOR_EACH_UNSAFE (a, left, ctx->odp_actions->data,
                             ctx->odp_actions->size) {
        if (nl_attr_type(a) == OVS_ACTION_ATTR_OUTPUT
            && nl_attr_get_odp_port(a) == local_odp_port) {
            return true;
        }
    }
    return false;
}

#if defined(__linux__)
/* Returns the maximum number of packets that the Linux kernel is willing to
 * queue up internally to certain kinds of software-implemented ports, or the
 * default (and rarely modified) value if it cannot be determined. */
static int
netdev_max_backlog(void)
{
    static struct ovsthread_once once = OVSTHREAD_ONCE_INITIALIZER;
    static int max_backlog = 1000; /* The normal default value. */

    if (ovsthread_once_start(&once)) {
        static const char filename[] = "/proc/sys/net/core/netdev_max_backlog";
        FILE *stream;
        int n;

        stream = fopen(filename, "r");
        if (!stream) {
            VLOG_INFO("%s: open failed (%s)", filename, ovs_strerror(errno));
        } else {
            if (fscanf(stream, "%d", &n) != 1) {
                VLOG_WARN("%s: read error", filename);
            } else if (n <= 100) {
                VLOG_WARN("%s: unexpectedly small value %d", filename, n);
            } else {
                max_backlog = n;
            }
            fclose(stream);
        }
        ovsthread_once_done(&once);

        VLOG_DBG("%s: using %d max_backlog", filename, max_backlog);
    }

    return max_backlog;
}

/* Counts and returns the number of OVS_ACTION_ATTR_OUTPUT actions in
 * 'odp_actions'. */
static int
count_output_actions(const struct ofpbuf *odp_actions)
{
    const struct nlattr *a;
    size_t left;
    int n = 0;

    NL_ATTR_FOR_EACH_UNSAFE (a, left, odp_actions->data, odp_actions->size) {
        if ((a->nla_type == OVS_ACTION_ATTR_OUTPUT) ||
            (a->nla_type == OVS_ACTION_ATTR_LB_OUTPUT)) {
            n++;
        }
    }
    return n;
}
#endif /* defined(__linux__) */

/* Returns true if 'odp_actions' contains more output actions than the datapath
 * can reliably handle in one go.  On Linux, this is the value of the
 * net.core.netdev_max_backlog sysctl, which limits the maximum number of
 * packets that the kernel is willing to queue up for processing while the
 * datapath is processing a set of actions. */
static bool
too_many_output_actions(const struct ofpbuf *odp_actions OVS_UNUSED)
{
#ifdef __linux__
    return (odp_actions->size / NL_A_U32_SIZE > netdev_max_backlog()
            && count_output_actions(odp_actions) > netdev_max_backlog());
#else
    /* OSes other than Linux might have similar limits, but we don't know how
     * to determine them.*/
    return false;
#endif
}

static void
xlate_wc_init(struct xlate_ctx *ctx)
{
    flow_wildcards_init_catchall(ctx->wc);

    /* Some fields we consider to always be examined. */
    WC_MASK_FIELD(ctx->wc, packet_type);
    WC_MASK_FIELD(ctx->wc, in_port);
    WC_MASK_FIELD(ctx->wc, dl_type);
    if (is_ip_any(&ctx->xin->flow)) {
        WC_MASK_FIELD_MASK(ctx->wc, nw_frag, FLOW_NW_FRAG_MASK);
    }

    if (ctx->xbridge->support.odp.recirc) {
        /* Always exactly match recirc_id when datapath supports
         * recirculation.  */
        WC_MASK_FIELD(ctx->wc, recirc_id);
    }

    if (ctx->xbridge->netflow) {
        netflow_mask_wc(&ctx->xin->flow, ctx->wc);
    }

    tnl_wc_init(&ctx->xin->flow, ctx->wc);
}

static void
xlate_wc_finish(struct xlate_ctx *ctx)
{
    int i;

    /* Clear the metadata and register wildcard masks, because we won't
     * use non-header fields as part of the cache. */
    flow_wildcards_clear_non_packet_fields(ctx->wc);

    /* Wildcard Ethernet address fields if the original packet type was not
     * Ethernet.
     *
     * (The Ethertype field is used even when the original packet type is not
     * Ethernet.) */
    if (ctx->xin->upcall_flow->packet_type != htonl(PT_ETH)) {
        ctx->wc->masks.dl_dst = eth_addr_zero;
        ctx->wc->masks.dl_src = eth_addr_zero;
    }

    /* ICMPv4 and ICMPv6 have 8-bit "type" and "code" fields.  struct flow
     * uses the low 8 bits of the 16-bit tp_src and tp_dst members to
     * represent these fields.  The datapath interface, on the other hand,
     * represents them with just 8 bits each.  This means that if the high
     * 8 bits of the masks for these fields somehow become set, then they
     * will get chopped off by a round trip through the datapath, and
     * revalidation will spot that as an inconsistency and delete the flow.
     * Avoid the problem here by making sure that only the low 8 bits of
     * either field can be unwildcarded for ICMP.
     */
    if (is_icmpv4(&ctx->xin->flow, NULL) || is_icmpv6(&ctx->xin->flow, NULL)) {
        ctx->wc->masks.tp_src &= htons(UINT8_MAX);
        ctx->wc->masks.tp_dst &= htons(UINT8_MAX);
    }
    /* VLAN_TCI CFI bit must be matched if any of the TCI is matched. */
    for (i = 0; i < FLOW_MAX_VLAN_HEADERS; i++) {
        if (ctx->wc->masks.vlans[i].tci) {
            ctx->wc->masks.vlans[i].tci |= htons(VLAN_CFI);
        }
    }

    /* The classifier might return masks that match on tp_src and tp_dst even
     * for later fragments.  This happens because there might be flows that
     * match on tp_src or tp_dst without matching on the frag bits, because
     * it is not a prerequisite for OpenFlow.  Since it is a prerequisite for
     * datapath flows and since tp_src and tp_dst are always going to be 0,
     * wildcard the fields here. */
    if (ctx->xin->flow.nw_frag & FLOW_NW_FRAG_LATER) {
        ctx->wc->masks.tp_src = 0;
        ctx->wc->masks.tp_dst = 0;
    }

    /* Clear flow wildcard bits for fields which are not present
     * in the original packet header. These wildcards may get set
     * due to push/set_field actions. This results into frequent
     * invalidation of datapath flows by revalidator thread. */

    /* Clear mpls label wc bits if original packet is non-mpls. */
    if (!eth_type_mpls(ctx->xin->upcall_flow->dl_type)) {
        for (i = 0; i < FLOW_MAX_MPLS_LABELS; i++) {
            ctx->wc->masks.mpls_lse[i] = 0;
        }
    }
    /* Clear vlan header wc bits if original packet does not have
     * vlan header. */
    for (i = 0; i < FLOW_MAX_VLAN_HEADERS; i++) {
        if (!eth_type_vlan(ctx->xin->upcall_flow->vlans[i].tpid)) {
            ctx->wc->masks.vlans[i].tpid = 0;
            ctx->wc->masks.vlans[i].tci = 0;
        }
    }
}

/* Translates the flow, actions, or rule in 'xin' into datapath actions in
 * 'xout'.
 * The caller must take responsibility for eventually freeing 'xout', with
 * xlate_out_uninit().
 * Returns 'XLATE_OK' if translation was successful.  In case of an error an
 * empty set of actions will be returned in 'xin->odp_actions' (if non-NULL),
 * so that most callers may ignore the return value and transparently install a
 * drop flow when the translation fails. */
enum xlate_error
xlate_actions(struct xlate_in *xin, struct xlate_out *xout)
{
    *xout = (struct xlate_out) {
        .slow = 0,
        .recircs = RECIRC_REFS_EMPTY_INITIALIZER,
    };

    struct xlate_cfg *xcfg = ovsrcu_get(struct xlate_cfg *, &xcfgp);
    struct xbridge *xbridge = xbridge_lookup(xcfg, xin->ofproto);
    if (!xbridge) {
        return XLATE_BRIDGE_NOT_FOUND;
    }

    struct flow *flow = &xin->flow;

    uint8_t stack_stub[1024];
    uint64_t action_set_stub[1024 / 8];
    uint64_t frozen_actions_stub[1024 / 8];
    uint64_t actions_stub[256 / 8];
    struct ofpbuf scratch_actions = OFPBUF_STUB_INITIALIZER(actions_stub);
    struct xlate_ctx ctx = {
        .xin = xin,
        .xout = xout,
        .base_flow = *flow,
        .orig_tunnel_ipv6_dst = flow_tnl_dst(&flow->tunnel),
        .xcfg = xcfg,
        .xbridge = xbridge,
        .stack = OFPBUF_STUB_INITIALIZER(stack_stub),
        .rule = xin->rule,
        .wc = (xin->wc
               ? xin->wc
               : &(struct flow_wildcards) { .masks = { .dl_type = 0 } }),
        .odp_actions = xin->odp_actions ? xin->odp_actions : &scratch_actions,

        .depth = xin->depth,
        .resubmits = xin->resubmits,
        .in_action_set = false,
        .in_packet_out = xin->in_packet_out,
        .pending_encap = false,
        .pending_decap = false,
        .encap_data = NULL,

        .table_id = 0,
        .rule_cookie = OVS_BE64_MAX,
        .orig_skb_priority = flow->skb_priority,
        .sflow_n_outputs = 0,
        .sflow_odp_port = 0,
        .nf_output_iface = NF_OUT_DROP,
        .exit = false,
        .error = XLATE_OK,
        .mirrors = 0,

        .freezing = false,
        .recirc_update_dp_hash = false,
        .frozen_actions = OFPBUF_STUB_INITIALIZER(frozen_actions_stub),
        .pause = NULL,

        .was_mpls = false,
        .conntracked = false,

        .ct_nat_action = NULL,

        .out_odp_port = 0,

        .action_set_has_group = false,
        .action_set = OFPBUF_STUB_INITIALIZER(action_set_stub),
    };

    /* 'base_flow' reflects the packet as it came in, but we need it to reflect
     * the packet as the datapath will treat it for output actions. Our
     * datapath doesn't retain tunneling information without us re-setting
     * it, so clear the tunnel data.
     */

    memset(&ctx.base_flow.tunnel, 0, sizeof ctx.base_flow.tunnel);

    ofpbuf_reserve(ctx.odp_actions, NL_A_U32_SIZE);
    xlate_wc_init(&ctx);

    COVERAGE_INC(xlate_actions);

    xin->trace = xlate_report(&ctx, OFT_BRIDGE, "bridge(\"%s\")",
                              xbridge->name);
    if (xin->frozen_state) {
        const struct frozen_state *state = xin->frozen_state;

        struct ovs_list *old_trace = xin->trace;
        xin->trace = xlate_report(&ctx, OFT_THAW, "thaw");

        if (xin->ofpacts_len > 0 || ctx.rule) {
            xlate_report_error(&ctx, "Recirculation conflict (%s)!",
                               xin->ofpacts_len ? "actions" : "rule");
            ctx.error = XLATE_RECIRCULATION_CONFLICT;
            goto exit;
        }

        /* Set the bridge for post-recirculation processing if needed. */
        if (!uuid_equals(&ctx.xbridge->ofproto->uuid, &state->ofproto_uuid)) {
            const struct xbridge *new_bridge
                = xbridge_lookup_by_uuid(xcfg, &state->ofproto_uuid);

            if (OVS_UNLIKELY(!new_bridge)) {
                /* Drop the packet if the bridge cannot be found. */
                xlate_report_error(&ctx, "Frozen bridge no longer exists.");
                ctx.error = XLATE_BRIDGE_NOT_FOUND;
                xin->trace = old_trace;
                goto exit;
            }
            ctx.xbridge = new_bridge;
            /* The bridge is now known so obtain its table version. */
            ctx.xin->tables_version
                = ofproto_dpif_get_tables_version(ctx.xbridge->ofproto);
        }

        /* Set the thawed table id.  Note: A table lookup is done only if there
         * are no frozen actions. */
        ctx.table_id = state->table_id;
        xlate_report(&ctx, OFT_THAW,
                     "Resuming from table %"PRIu8, ctx.table_id);

        ctx.conntracked = state->conntracked;
        if (!state->conntracked) {
            clear_conntrack(&ctx);
        }

        /* Restore pipeline metadata. May change flow's in_port and other
         * metadata to the values that existed when freezing was triggered. */
        frozen_metadata_to_flow(&ctx.xbridge->ofproto->up,
                                &state->metadata, flow);

        /* Restore stack, if any. */
        if (state->stack) {
            ofpbuf_put(&ctx.stack, state->stack, state->stack_size);
        }

        /* Restore mirror state. */
        ctx.mirrors = state->mirrors;

        /* Restore action set, if any. */
        if (state->action_set_len) {
            xlate_report_actions(&ctx, OFT_THAW, "Restoring action set",
                                 state->action_set, state->action_set_len);

            flow->actset_output = OFPP_UNSET;
            xlate_write_actions__(&ctx, state->action_set,
                                  state->action_set_len);
        }

        /* Restore frozen actions.  If there are no actions, processing will
         * start with a lookup in the table set above. */
        xin->ofpacts = state->ofpacts;
        xin->ofpacts_len = state->ofpacts_len;
        if (state->ofpacts_len) {
            xlate_report_actions(&ctx, OFT_THAW, "Restoring actions",
                                 xin->ofpacts, xin->ofpacts_len);
        }

        xin->trace = old_trace;
    } else if (OVS_UNLIKELY(flow->recirc_id)) {
        xlate_report_error(&ctx,
                           "Recirculation context not found for ID %"PRIx32,
                           flow->recirc_id);
        ctx.error = XLATE_NO_RECIRCULATION_CONTEXT;
        goto exit;
    }

    /* Tunnel metadata in udpif format must be normalized before translation. */
    if (flow->tunnel.flags & FLOW_TNL_F_UDPIF) {
        const struct tun_table *tun_tab = ofproto_get_tun_tab(
            &ctx.xbridge->ofproto->up);
        int err;

        err = tun_metadata_from_geneve_udpif(tun_tab, &xin->upcall_flow->tunnel,
                                             &xin->upcall_flow->tunnel,
                                             &flow->tunnel);
        if (err) {
            xlate_report_error(&ctx, "Invalid Geneve tunnel metadata");
            ctx.error = XLATE_INVALID_TUNNEL_METADATA;
            goto exit;
        }
    } else if (!flow->tunnel.metadata.tab) {
        /* If the original flow did not come in on a tunnel, then it won't have
         * FLOW_TNL_F_UDPIF set. However, we still need to have a metadata
         * table in case we generate tunnel actions. */
        flow->tunnel.metadata.tab = ofproto_get_tun_tab(
            &ctx.xbridge->ofproto->up);
    }
    ctx.wc->masks.tunnel.metadata.tab = flow->tunnel.metadata.tab;

    /* Get the proximate input port of the packet.  (If xin->frozen_state,
     * flow->in_port is the ultimate input port of the packet.) */
    struct xport *in_port = get_ofp_port(xbridge,
                                         ctx.base_flow.in_port.ofp_port);
    if (in_port && !in_port->peer) {
        ctx.xin->xport_uuid = in_port->uuid;
    }

    if (flow->packet_type != htonl(PT_ETH) && in_port &&
        in_port->pt_mode == NETDEV_PT_LEGACY_L3 && ctx.table_id == 0) {
        /* Add dummy Ethernet header to non-L2 packet if it's coming from a
         * L3 port. So all packets will be L2 packets for lookup.
         * The dl_type has already been set from the packet_type. */
        flow->packet_type = htonl(PT_ETH);
        flow->dl_src = eth_addr_zero;
        flow->dl_dst = eth_addr_zero;
        ctx.pending_encap = true;
    }

    if (!xin->ofpacts && !ctx.rule) {
        ctx.rule = rule_dpif_lookup_from_table(
            ctx.xbridge->ofproto, ctx.xin->tables_version, flow, ctx.wc,
            ctx.xin->resubmit_stats, &ctx.table_id,
            flow->in_port.ofp_port, true, true, ctx.xin->xcache);
        if (ctx.xin->resubmit_stats) {
            rule_dpif_credit_stats(ctx.rule, ctx.xin->resubmit_stats, false);
        }
        if (ctx.xin->xcache) {
            struct xc_entry *entry;

            entry = xlate_cache_add_entry(ctx.xin->xcache, XC_RULE);
            entry->rule = ctx.rule;
            ofproto_rule_ref(&ctx.rule->up);
        }

        xlate_report_table(&ctx, ctx.rule, ctx.table_id);
    }

    /* Tunnel stats only for not-thawed packets. */
    if (!xin->frozen_state && in_port && in_port->is_tunnel) {
        if (ctx.xin->resubmit_stats) {
            netdev_vport_inc_rx(in_port->netdev, ctx.xin->resubmit_stats);
            if (in_port->bfd) {
                bfd_account_rx(in_port->bfd, ctx.xin->resubmit_stats);
            }
        }
        if (ctx.xin->xcache) {
            struct xc_entry *entry;

            entry = xlate_cache_add_entry(ctx.xin->xcache, XC_NETDEV);
            entry->dev.rx = netdev_ref(in_port->netdev);
            entry->dev.bfd = bfd_ref(in_port->bfd);
        }
    }

    if (!xin->frozen_state && process_special(&ctx, in_port)) {
        /* process_special() did all the processing for this packet.
         *
         * We do not perform special processing on thawed packets, since that
         * was done before they were frozen and should not be redone. */
        mirror_ingress_packet(&ctx);
    } else if (in_port && in_port->xbundle
               && xbundle_mirror_out(xbridge, in_port->xbundle)) {
        xlate_report_error(&ctx, "dropping packet received on port "
                           "%s, which is reserved exclusively for mirroring",
                           in_port->xbundle->name);
    } else {
        /* Sampling is done on initial reception; don't redo after thawing. */
        unsigned int user_cookie_offset = 0;
        if (!xin->frozen_state) {
            user_cookie_offset = compose_sflow_action(&ctx);
            compose_ipfix_action(&ctx, ODPP_NONE);
        }
        size_t sample_actions_len = ctx.odp_actions->size;
        bool ecn_drop = !tnl_process_ecn(flow);

        if (!ecn_drop
            && (!in_port || may_receive(in_port, &ctx))) {
            const struct ofpact *ofpacts;
            size_t ofpacts_len;

            if (xin->ofpacts) {
                ofpacts = xin->ofpacts;
                ofpacts_len = xin->ofpacts_len;
            } else if (ctx.rule) {
                const struct rule_actions *actions
                    = rule_get_actions(&ctx.rule->up);
                ofpacts = actions->ofpacts;
                ofpacts_len = actions->ofpacts_len;
                ctx.rule_cookie = ctx.rule->up.flow_cookie;
            } else {
                OVS_NOT_REACHED();
            }

            mirror_ingress_packet(&ctx);
            do_xlate_actions(ofpacts, ofpacts_len, &ctx, true, false);
            if (ctx.error) {
                goto exit;
            }

            /* We've let OFPP_NORMAL and the learning action look at the
             * packet, so cancel all actions and freezing if forwarding is
             * disabled. */
            if (in_port && (!xport_stp_forward_state(in_port) ||
                            !xport_rstp_forward_state(in_port))) {
                ctx.odp_actions->size = sample_actions_len;
                ctx_cancel_freeze(&ctx);
                ofpbuf_clear(&ctx.action_set);
                ctx.error = XLATE_FORWARDING_DISABLED;
            }

            if (!ctx.freezing) {
                xlate_action_set(&ctx);
            }
            if (ctx.freezing) {
                finish_freezing(&ctx);
            }
        } else if (ecn_drop) {
            ctx.error = XLATE_CONGESTION_DROP;
        }

        /* Output only fully processed packets. */
        if (!ctx.freezing
            && xbridge->has_in_band
            && in_band_must_output_to_local_port(flow)
            && !actions_output_to_local_port(&ctx)) {
            WC_MASK_FIELD(ctx.wc, nw_proto);
            WC_MASK_FIELD(ctx.wc, tp_src);
            WC_MASK_FIELD(ctx.wc, tp_dst);
            WC_MASK_FIELD(ctx.wc, dl_type);
            xlate_report(&ctx, OFT_DETAIL, "outputting DHCP packet "
                         "to local port for in-band control");
            compose_output_action(&ctx, OFPP_LOCAL, NULL, false, false);
        }

        if (user_cookie_offset) {
            fix_sflow_action(&ctx, user_cookie_offset);
        }
    }

    if (nl_attr_oversized(ctx.odp_actions->size)) {
        /* These datapath actions are too big for a Netlink attribute, so we
         * can't hand them to the kernel directly.  dpif_execute() can execute
         * them one by one with help, so just mark the result as SLOW_ACTION to
         * prevent the flow from being installed. */
        COVERAGE_INC(xlate_actions_oversize);
        ctx.xout->slow |= SLOW_ACTION;
    } else if (too_many_output_actions(ctx.odp_actions)) {
        COVERAGE_INC(xlate_actions_too_many_output);
        ctx.xout->slow |= SLOW_ACTION;
    }

    /* Update NetFlow for non-frozen traffic. */
    if (xbridge->netflow && !xin->frozen_state) {
        if (ctx.xin->resubmit_stats) {
            netflow_flow_update(xbridge->netflow, flow,
                                ctx.nf_output_iface,
                                ctx.xin->resubmit_stats);
        }
        if (ctx.xin->xcache) {
            struct xc_entry *entry;

            entry = xlate_cache_add_entry(ctx.xin->xcache, XC_NETFLOW);
            entry->nf.netflow = netflow_ref(xbridge->netflow);
            entry->nf.flow = xmemdup(flow, sizeof *flow);
            entry->nf.iface = ctx.nf_output_iface;
        }
    }

    /* Translate tunnel metadata masks to udpif format if necessary. */
    if (xin->upcall_flow->tunnel.flags & FLOW_TNL_F_UDPIF) {
        if (ctx.wc->masks.tunnel.metadata.present.map) {
            const struct flow_tnl *upcall_tnl = &xin->upcall_flow->tunnel;
            struct geneve_opt opts[TLV_TOT_OPT_SIZE /
                                   sizeof(struct geneve_opt)];

            tun_metadata_to_geneve_udpif_mask(&flow->tunnel,
                                              &ctx.wc->masks.tunnel,
                                              upcall_tnl->metadata.opts.gnv,
                                              upcall_tnl->metadata.present.len,
                                              opts);
             memset(&ctx.wc->masks.tunnel.metadata, 0,
                    sizeof ctx.wc->masks.tunnel.metadata);
             memcpy(&ctx.wc->masks.tunnel.metadata.opts.gnv, opts,
                    upcall_tnl->metadata.present.len);
        }
        ctx.wc->masks.tunnel.metadata.present.len = 0xff;
        ctx.wc->masks.tunnel.metadata.tab = NULL;
        ctx.wc->masks.tunnel.flags |= FLOW_TNL_F_UDPIF;
    } else if (!xin->upcall_flow->tunnel.metadata.tab) {
        /* If we didn't have options in UDPIF format and didn't have an existing
         * metadata table, then it means that there were no options at all when
         * we started processing and any wildcards we picked up were from
         * action generation. Without options on the incoming packet, wildcards
         * aren't meaningful. To avoid them possibly getting misinterpreted,
         * just clear everything. */
        if (ctx.wc->masks.tunnel.metadata.present.map) {
            memset(&ctx.wc->masks.tunnel.metadata, 0,
                   sizeof ctx.wc->masks.tunnel.metadata);
        } else {
            ctx.wc->masks.tunnel.metadata.tab = NULL;
        }
    }

    xlate_wc_finish(&ctx);

exit:
    /* Reset the table to what it was when we came in. If we only fetched
     * it locally, then it has no meaning outside of flow translation. */
    flow->tunnel.metadata.tab = xin->upcall_flow->tunnel.metadata.tab;

    ofpbuf_uninit(&ctx.stack);
    ofpbuf_uninit(&ctx.action_set);
    ofpbuf_uninit(&ctx.frozen_actions);
    ofpbuf_uninit(&scratch_actions);
    ofpbuf_delete(ctx.encap_data);

    /* Make sure we return a "drop flow" in case of an error. */
    if (ctx.error) {
        xout->slow = 0;
        if (xin->odp_actions) {
            ofpbuf_clear(xin->odp_actions);
        }
    }

    /* Install drop action if datapath supports explicit drop action. */
    if (xin->odp_actions && !xin->odp_actions->size &&
        ovs_explicit_drop_action_supported(ctx.xbridge->ofproto)) {
        put_drop_action(xin->odp_actions, ctx.error);
    }

    /* Since congestion drop and forwarding drop are not exactly
     * translation error, we are resetting the translation error.
     */
    if (ctx.error == XLATE_CONGESTION_DROP ||
        ctx.error == XLATE_FORWARDING_DISABLED) {
        ctx.error = XLATE_OK;
    }

    return ctx.error;
}

enum ofperr
xlate_resume(struct ofproto_dpif *ofproto,
             const struct ofputil_packet_in_private *pin,
             struct ofpbuf *odp_actions,
             enum slow_path_reason *slow,
             struct flow *flow,
             struct xlate_cache *xcache)
{
    struct dp_packet packet;
    dp_packet_use_const(&packet, pin->base.packet,
                        pin->base.packet_len);

    pkt_metadata_from_flow(&packet.md, &pin->base.flow_metadata.flow);
    flow_extract(&packet, flow);

    struct xlate_in xin;
    xlate_in_init(&xin, ofproto, ofproto_dpif_get_tables_version(ofproto),
                  flow, 0, NULL, ntohs(flow->tcp_flags),
                  &packet, NULL, odp_actions);
    xin.xcache = xcache;

    struct ofpact_note noop;
    ofpact_init_NOTE(&noop);
    noop.length = 0;

    bool any_actions = pin->actions_len > 0;
    struct frozen_state state = {
        .table_id = 0,     /* Not the table where NXAST_PAUSE was executed. */
        .ofproto_uuid = pin->bridge,
        .stack = pin->stack,
        .stack_size = pin->stack_size,
        .mirrors = pin->mirrors,
        .conntracked = pin->conntracked,
        .xport_uuid = UUID_ZERO,

        /* When there are no actions, xlate_actions() will search the flow
         * table.  We don't want it to do that (we want it to resume), so
         * supply a no-op action if there aren't any.
         *
         * (We can't necessarily avoid translating actions entirely if there
         * aren't any actions, because there might be some finishing-up to do
         * at the end of the pipeline, and we don't check for those
         * conditions.) */
        .ofpacts = any_actions ? pin->actions : &noop.ofpact,
        .ofpacts_len = any_actions ? pin->actions_len : sizeof noop,

        .action_set = pin->action_set,
        .action_set_len = pin->action_set_len,
    };
    frozen_metadata_from_flow(&state.metadata,
                              &pin->base.flow_metadata.flow);
    xin.frozen_state = &state;

    struct xlate_out xout;
    enum xlate_error error = xlate_actions(&xin, &xout);
    *slow = xout.slow;
    xlate_out_uninit(&xout);

    /* xlate_actions() can generate a number of errors, but only
     * XLATE_BRIDGE_NOT_FOUND really stands out to me as one that we should be
     * sure to report over OpenFlow.  The others could come up in packet-outs
     * or regular flow translation and I don't think that it's going to be too
     * useful to report them to the controller. */
    return error == XLATE_BRIDGE_NOT_FOUND ? OFPERR_NXR_STALE : 0;
}

/* Sends 'packet' out 'ofport'. If 'port' is a tunnel and that tunnel type
 * supports a notion of an OAM flag, sets it if 'oam' is true.
 * May modify 'packet'.
 * Returns 0 if successful, otherwise a positive errno value. */
int
xlate_send_packet(const struct ofport_dpif *ofport, bool oam,
                  struct dp_packet *packet)
{
    struct xlate_cfg *xcfg = ovsrcu_get(struct xlate_cfg *, &xcfgp);
    struct xport *xport;
    uint64_t ofpacts_stub[1024 / 8];
    struct ofpbuf ofpacts;
    struct flow flow;

    ofpbuf_use_stack(&ofpacts, ofpacts_stub, sizeof ofpacts_stub);
    /* Use OFPP_NONE as the in_port to avoid special packet processing. */
    flow_extract(packet, &flow);
    flow.in_port.ofp_port = OFPP_NONE;

    xport = xport_lookup(xcfg, ofport);
    if (!xport) {
        return EINVAL;
    }

    if (oam) {
        const ovs_be16 flag = htons(NX_TUN_FLAG_OAM);
        ofpact_put_set_field(&ofpacts, mf_from_id(MFF_TUN_FLAGS),
                             &flag, &flag);
    }

    ofpact_put_OUTPUT(&ofpacts)->port = xport->ofp_port;

    /* Actions here are not referring to anything versionable (flow tables or
     * groups) so we don't need to worry about the version here. */
    return ofproto_dpif_execute_actions(xport->xbridge->ofproto,
                                        OVS_VERSION_MAX, &flow, NULL,
                                        ofpacts.data, ofpacts.size, packet);
}

void
xlate_mac_learning_update(const struct ofproto_dpif *ofproto,
                          ofp_port_t in_port, struct eth_addr dl_src,
                          int vlan, bool is_grat_arp)
{
    struct xlate_cfg *xcfg = ovsrcu_get(struct xlate_cfg *, &xcfgp);
    struct xbridge *xbridge;
    struct xbundle *xbundle;

    xbridge = xbridge_lookup(xcfg, ofproto);
    if (!xbridge) {
        return;
    }

    xbundle = lookup_input_bundle__(xbridge, in_port, NULL);
    if (!xbundle) {
        return;
    }

    update_learning_table__(xbridge, xbundle, dl_src, vlan, is_grat_arp);
}

void
xlate_set_support(const struct ofproto_dpif *ofproto,
                    const struct dpif_backer_support *support)
{
    struct xlate_cfg *xcfg = ovsrcu_get(struct xlate_cfg *, &xcfgp);
    struct xbridge *xbridge = xbridge_lookup(xcfg, ofproto);

    if (xbridge) {
        xbridge->support = *support;
    }
}<|MERGE_RESOLUTION|>--- conflicted
+++ resolved
@@ -3466,11 +3466,7 @@
 
     out_xport = xport_lookup(xcfg,
             odp_port_to_ofport(ctx->xbridge->ofproto->backer,
-<<<<<<< HEAD
-                flow->tunnel.out_odp_port));
-=======
                 (OVS_FORCE odp_port_t)flow->tunnel.out_odp_port));
->>>>>>> c2147fb6
     if (out_xport) {
         *out_dev = get_ofp_port(out_xport->xbridge, OFPP_LOCAL);
         if (!(*out_dev)) {
@@ -3592,11 +3588,7 @@
     dst_flow->dl_dst = dmac;
     dst_flow->dl_src = smac;
     if (src_flow->tunnel.vlan_id) {
-<<<<<<< HEAD
-        flow_set_vlan_vid(dst_flow, htons(src_flow->tunnel.vlan_id));
-=======
         flow_set_vlan_vid(dst_flow, htons((OVS_FORCE uint16_t)src_flow->tunnel.vlan_id));
->>>>>>> c2147fb6
     }
 
     dst_flow->packet_type = htonl(PT_ETH);
@@ -3705,11 +3697,7 @@
     }
 
     if (!get_tnl_spec(ctx, flow, &dmac, &smac, &d_ip6, &s_ip6, &out_dev)) {
-<<<<<<< HEAD
-        ctx->out_odp_port = flow->tunnel.out_odp_port;
-=======
         ctx->out_odp_port = (OVS_FORCE odp_port_t)flow->tunnel.out_odp_port;
->>>>>>> c2147fb6
         xlate_report(ctx, OFT_DETAIL, "tunneling to %s via %s",
                 ipv6_string_mapped(buf_dip6, &d_ip6),
                 netdev_get_name(out_dev->netdev));
