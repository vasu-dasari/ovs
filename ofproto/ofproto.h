--- conflicted
+++ resolved
@@ -41,10 +41,6 @@
     long long int used;         /* Last-used time (0 if never used). */
 };
 
-<<<<<<< HEAD
-int ofproto_create(const char *datapath, const char *datapath_type,
-                   const struct ofhooks *, void *aux,
-=======
 struct ofproto_sflow_options {
     struct svec targets;
     uint32_t sampling_rate;
@@ -55,8 +51,8 @@
     char *control_ip;
 };
 
-int ofproto_create(const char *datapath, const struct ofhooks *, void *aux,
->>>>>>> 5819a7cd
+int ofproto_create(const char *datapath, const char *datapath_type,
+                   const struct ofhooks *, void *aux,
                    struct ofproto **ofprotop);
 void ofproto_destroy(struct ofproto *);
 int ofproto_run(struct ofproto *);
