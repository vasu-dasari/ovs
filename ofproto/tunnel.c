/* Copyright (c) 2013, 2014, 2015, 2017 Nicira, Inc.
 *
 * Licensed under the Apache License, Version 2.0 (the "License");
 * you may not use this file except in compliance with the License.
 * You may obtain a copy of the License at:
 *
 *     http://www.apache.org/licenses/LICENSE-2.0
 *
 * Unless required by applicable law or agreed to in writing, software
 * distributed under the License is distributed on an "AS IS" BASIS,
 * WITHOUT WARRANTIES OR CONDITIONS OF ANY KIND, either express or implied.
 * See the License for the specific language governing permissions and
 * limitations under the License. */

#include <config.h>
#include <errno.h>

#include "byte-order.h"
#include "connectivity.h"
#include "csum.h"
#include "dpif.h"
#include "openvswitch/dynamic-string.h"
#include "fat-rwlock.h"
#include "hash.h"
#include "openvswitch/hmap.h"
#include "netdev.h"
#include "odp-util.h"
#include "openvswitch/ofpbuf.h"
#include "packets.h"
#include "route-table.h"
#include "seq.h"
#include "smap.h"
#include "socket-util.h"
#include "tnl-ports.h"
#include "tunnel.h"
#include "openvswitch/vlog.h"
#include "unaligned.h"
#include "unixctl.h"
#include "ofproto-dpif.h"
#include "netdev-vport.h"

VLOG_DEFINE_THIS_MODULE(tunnel);

struct tnl_match {
    ovs_be64 in_key;
    struct in6_addr ipv6_src;
    struct in6_addr ipv6_dst;
    odp_port_t odp_port;
    bool in_key_flow;
    bool ip_src_flow;
    bool ip_dst_flow;
<<<<<<< HEAD
    odp_port_t out_odp_port;
=======
    ovs_be32 out_odp_port;
>>>>>>> c2147fb6
    ovs_be16 vlan_id;
    enum netdev_pt_mode pt_mode;
};

struct tnl_port {
    struct hmap_node ofport_node;
    struct hmap_node match_node;

    const struct ofport_dpif *ofport;
    uint64_t change_seq;
    struct netdev *netdev;

    struct tnl_match match;
};

static struct fat_rwlock rwlock;

/* Tunnel matches.
 *
 * This module maps packets received over tunnel protocols to vports.  The
 * tunnel protocol and, for some protocols, tunnel-specific information (e.g.,
 * for VXLAN, the UDP destination port number) are always use as part of the
 * mapping.  Which other fields are used for the mapping depends on the vports
 * themselves (the parenthesized notations refer to "struct tnl_match" fields):
 *
 *     - in_key: A vport may match a specific tunnel ID (in_key_flow == false)
 *       or arrange for the tunnel ID to be matched as tunnel.tun_id in the
 *       OpenFlow flow (in_key_flow == true).
 *
 *     - ip_dst: A vport may match a specific destination IP address
 *       (ip_dst_flow == false) or arrange for the destination IP to be matched
 *       as tunnel.ip_dst in the OpenFlow flow (ip_dst_flow == true).
 *
 *     - ip_src: A vport may match a specific IP source address (ip_src_flow ==
 *       false, ip_src != 0), wildcard all source addresses (ip_src_flow ==
 *       false, ip_src == 0), or arrange for the IP source address to be
 *       handled in the OpenFlow flow table (ip_src_flow == true).
 *
 * Thus, there are 2 * 2 * 3 == 12 possible ways a vport can match against a
 * tunnel packet.  We number the possibilities for each field in increasing
 * order as listed in each bullet above.  We order the 12 overall combinations
 * in lexicographic order considering in_key first, then ip_dst, then
 * ip_src. */
#define N_MATCH_TYPES (2 * 2 * 3)

/* The three possibilities (see above) for vport ip_src matches. */
enum ip_src_type {
    IP_SRC_CFG,             /* ip_src must equal configured address. */
    IP_SRC_ANY,             /* Any ip_src is acceptable. */
    IP_SRC_FLOW             /* ip_src is handled in flow table. */
};

/* Each hmap contains "struct tnl_port"s.
 * The index is a combination of how each of the fields listed under "Tunnel
 * matches" above matches, see the final paragraph for ordering. */
static struct hmap *tnl_match_maps[N_MATCH_TYPES] OVS_GUARDED_BY(rwlock);
static struct hmap **tnl_match_map(const struct tnl_match *);

static struct hmap ofport_map__ = HMAP_INITIALIZER(&ofport_map__);
static struct hmap *ofport_map OVS_GUARDED_BY(rwlock) = &ofport_map__;

static struct vlog_rate_limit rl = VLOG_RATE_LIMIT_INIT(1, 5);
static struct vlog_rate_limit dbg_rl = VLOG_RATE_LIMIT_INIT(60, 60);

static struct tnl_port *tnl_find(const struct flow *) OVS_REQ_RDLOCK(rwlock);
static struct tnl_port *tnl_find_exact(struct tnl_match *, struct hmap *)
    OVS_REQ_RDLOCK(rwlock);
static struct tnl_port *tnl_find_ofport(const struct ofport_dpif *)
    OVS_REQ_RDLOCK(rwlock);

static uint32_t tnl_hash(struct tnl_match *);
static void tnl_match_fmt(const struct tnl_match *, struct ds *);
static char *tnl_port_to_string(const struct tnl_port *)
    OVS_REQ_RDLOCK(rwlock);
static void tnl_port_format(const struct tnl_port *, struct ds *)
    OVS_REQ_RDLOCK(rwlock);
static void tnl_port_mod_log(const struct tnl_port *, const char *action)
    OVS_REQ_RDLOCK(rwlock);
static const char *tnl_port_get_name(const struct tnl_port *)
    OVS_REQ_RDLOCK(rwlock);
static void tnl_port_del__(const struct ofport_dpif *, odp_port_t)
    OVS_REQ_WRLOCK(rwlock);

static unixctl_cb_func tnl_unixctl_list;

void
ofproto_tunnel_init(void)
{
    static struct ovsthread_once once = OVSTHREAD_ONCE_INITIALIZER;

    if (ovsthread_once_start(&once)) {
        fat_rwlock_init(&rwlock);
        unixctl_command_register("ofproto/list-tunnels", "", 0, 0,
                                 tnl_unixctl_list, NULL);
        ovsthread_once_done(&once);
    }
}

static bool
tnl_port_add__(const struct ofport_dpif *ofport, const struct netdev *netdev,
               odp_port_t odp_port, bool warn, bool native_tnl, const char name[])
    OVS_REQ_WRLOCK(rwlock)
{
    const struct netdev_tunnel_config *cfg;
    struct tnl_port *existing_port;
    struct tnl_port *tnl_port;
    struct hmap **map;

    cfg = netdev_get_tunnel_config(netdev);
    ovs_assert(cfg);

    tnl_port = xzalloc(sizeof *tnl_port);
    tnl_port->ofport = ofport;
    tnl_port->netdev = netdev_ref(netdev);
    tnl_port->change_seq = netdev_get_change_seq(tnl_port->netdev);

    tnl_port->match.in_key = cfg->in_key;
    tnl_port->match.ipv6_src = cfg->ipv6_src;
    tnl_port->match.ipv6_dst = cfg->ipv6_dst;
    tnl_port->match.ip_src_flow = cfg->ip_src_flow;
    tnl_port->match.ip_dst_flow = cfg->ip_dst_flow;
    tnl_port->match.in_key_flow = cfg->in_key_flow;
    tnl_port->match.odp_port = odp_port;
    if (cfg->out_port_name) {
<<<<<<< HEAD
        tnl_port->match.out_odp_port = odp_port_by_name(cfg->out_port_name);
    }
    tnl_port->match.vlan_id = cfg->vlan_id;
=======
        tnl_port->match.out_odp_port = (OVS_FORCE ovs_be32)odp_port_by_name(cfg->out_port_name);
    }
    tnl_port->match.vlan_id = (OVS_FORCE ovs_be16)cfg->vlan_id;
>>>>>>> c2147fb6
    tnl_port->match.pt_mode = netdev_get_pt_mode(netdev);

    map = tnl_match_map(&tnl_port->match);
    existing_port = tnl_find_exact(&tnl_port->match, *map);
    if (existing_port) {
        if (warn) {
            struct ds ds = DS_EMPTY_INITIALIZER;
            tnl_match_fmt(&tnl_port->match, &ds);
            VLOG_WARN("%s: attempting to add tunnel port with same config as "
                      "port '%s' (%s)", tnl_port_get_name(tnl_port),
                      tnl_port_get_name(existing_port), ds_cstr(&ds));
            ds_destroy(&ds);
        }
        netdev_close(tnl_port->netdev);
        free(tnl_port);
        return false;
    }

    hmap_insert(ofport_map, &tnl_port->ofport_node, hash_pointer(ofport, 0));

    if (!*map) {
        *map = xmalloc(sizeof **map);
        hmap_init(*map);
    }
    hmap_insert(*map, &tnl_port->match_node, tnl_hash(&tnl_port->match));
    tnl_port_mod_log(tnl_port, "adding");

    if (native_tnl) {
        const char *type;

        type = netdev_get_type(netdev);
        /* If user specified entire L2 and L3 encap parameters then program the
         * tnl_port_map with the information user provided */
        if (!tnl_port->match.out_odp_port) {
            tnl_port_map_insert(odp_port, cfg->dst_port, name, type);
        } else {
            tnl_port_map_insert_by_ip(odp_port, cfg->src_mac,
                    &tnl_port->match.ipv6_src, cfg->dst_port, name, type);
        }
    }
    return true;
}

/* Adds 'ofport' to the module with datapath port number 'odp_port'. 'ofport's
 * must be added before they can be used by the module. 'ofport' must be a
 * tunnel.
 *
 * Returns 0 if successful, otherwise a positive errno value. */
int
tnl_port_add(const struct ofport_dpif *ofport, const struct netdev *netdev,
             odp_port_t odp_port, bool native_tnl, const char name[])
    OVS_EXCLUDED(rwlock)
{
    bool ok;

    fat_rwlock_wrlock(&rwlock);
    ok = tnl_port_add__(ofport, netdev, odp_port, true, native_tnl, name);
    fat_rwlock_unlock(&rwlock);

    return ok ? 0 : EEXIST;
}

/* Checks if the tunnel represented by 'ofport' reconfiguration due to changes
 * in its netdev_tunnel_config. If it does, returns true. Otherwise, returns
 * false. 'new_odp_port' should be the port number coming from 'ofport' that
 * is passed to tnl_port_add__(). 'old_odp_port' should be the port number
 * that is passed to tnl_port_del__(). */
bool
tnl_port_reconfigure(const struct ofport_dpif *ofport,
                     const struct netdev *netdev, odp_port_t new_odp_port,
                     odp_port_t old_odp_port, bool native_tnl,
                     const char name[])
    OVS_EXCLUDED(rwlock)
{
    struct tnl_port *tnl_port;
    bool changed = false;

    fat_rwlock_wrlock(&rwlock);
    tnl_port = tnl_find_ofport(ofport);
    if (!tnl_port) {
        changed = tnl_port_add__(ofport, netdev, new_odp_port, false,
                                 native_tnl, name);
    } else if (tnl_port->netdev != netdev
               || tnl_port->match.odp_port != new_odp_port
               || tnl_port->change_seq != netdev_get_change_seq(tnl_port->netdev)) {
        VLOG_DBG("reconfiguring %s", tnl_port_get_name(tnl_port));
        tnl_port_del__(ofport, old_odp_port);
        tnl_port_add__(ofport, netdev, new_odp_port, true, native_tnl, name);
        changed = true;
    }
    fat_rwlock_unlock(&rwlock);
    return changed;
}

static void
tnl_port_del__(const struct ofport_dpif *ofport, odp_port_t odp_port)
    OVS_REQ_WRLOCK(rwlock)
{
    struct tnl_port *tnl_port;

    if (!ofport) {
        return;
    }

    tnl_port = tnl_find_ofport(ofport);
    if (tnl_port) {
        const struct netdev_tunnel_config *cfg;
        struct hmap **map;
        const char *type;

        cfg = netdev_get_tunnel_config(tnl_port->netdev);

        type = netdev_get_type(tnl_port->netdev);

        if (tnl_port->match.out_odp_port) {
            tnl_port_map_delete_by_ip(odp_port, cfg->src_mac,
                    &tnl_port->match.ipv6_src, cfg->dst_port, type);
        } else {
            tnl_port_map_delete(odp_port, type);
        }
        tnl_port_mod_log(tnl_port, "removing");
        map = tnl_match_map(&tnl_port->match);
        hmap_remove(*map, &tnl_port->match_node);
        if (hmap_is_empty(*map)) {
            hmap_destroy(*map);
            free(*map);
            *map = NULL;
        }
        hmap_remove(ofport_map, &tnl_port->ofport_node);
        netdev_close(tnl_port->netdev);
        free(tnl_port);
    }
}

/* Removes 'ofport' from the module. */
void
tnl_port_del(const struct ofport_dpif *ofport, odp_port_t odp_port)
    OVS_EXCLUDED(rwlock)
{
    fat_rwlock_wrlock(&rwlock);
    tnl_port_del__(ofport, odp_port);
    fat_rwlock_unlock(&rwlock);
}

/* Looks in the table of tunnels for a tunnel matching the metadata in 'flow'.
 * Returns the 'ofport' corresponding to the new in_port, or a null pointer if
 * none is found.
 *
 * Callers should verify that 'flow' needs to be received by calling
 * tnl_port_should_receive() before this function. */
const struct ofport_dpif *
tnl_port_receive(const struct flow *flow) OVS_EXCLUDED(rwlock)
{
    const struct ofport_dpif *ofport;
    struct tnl_port *tnl_port;

    fat_rwlock_rdlock(&rwlock);
    tnl_port = tnl_find(flow);
    ofport = tnl_port ? tnl_port->ofport : NULL;
    if (!tnl_port) {
        if (!VLOG_DROP_WARN(&rl)) {
            char *flow_str = flow_to_string(flow, NULL);
            VLOG_WARN("receive tunnel port not found (%s)", flow_str);
            free(flow_str);
        }
        goto out;
    }

    if (!VLOG_DROP_DBG(&dbg_rl)) {
        char *flow_str = flow_to_string(flow, NULL);
        char *tnl_str = tnl_port_to_string(tnl_port);
        VLOG_DBG("tunnel port %s receive from flow %s", tnl_str, flow_str);
        free(tnl_str);
        free(flow_str);
    }

out:
    fat_rwlock_unlock(&rwlock);
    return ofport;
}

/* Should be called at the beginning of action translation to initialize
 * wildcards and perform any actions based on receiving on tunnel port.
 *
 * Returns false if the packet must be dropped. */
bool
tnl_process_ecn(struct flow *flow)
{
    if (!tnl_port_should_receive(flow)) {
        return true;
    }

    if (is_ip_any(flow) && IP_ECN_is_ce(flow->tunnel.ip_tos)) {
        if ((flow->nw_tos & IP_ECN_MASK) == IP_ECN_NOT_ECT) {
            VLOG_WARN_RL(&rl, "dropping tunnel packet marked ECN CE"
                         " but is not ECN capable");
            return false;
        }

        /* Set the ECN CE value in the tunneled packet. */
        flow->nw_tos |= IP_ECN_CE;
    }

    return true;
}

void
tnl_wc_init(struct flow *flow, struct flow_wildcards *wc)
{
    if (tnl_port_should_receive(flow)) {
        wc->masks.tunnel.tun_id = OVS_BE64_MAX;
        if (flow->tunnel.ip_dst) {
            wc->masks.tunnel.ip_src = OVS_BE32_MAX;
            wc->masks.tunnel.ip_dst = OVS_BE32_MAX;
        } else {
            wc->masks.tunnel.ipv6_src = in6addr_exact;
            wc->masks.tunnel.ipv6_dst = in6addr_exact;
        }
        wc->masks.tunnel.flags = (FLOW_TNL_F_DONT_FRAGMENT |
                                  FLOW_TNL_F_CSUM |
                                  FLOW_TNL_F_KEY);
        wc->masks.tunnel.ip_tos = UINT8_MAX;
        wc->masks.tunnel.ip_ttl = 0;
        /* The tp_src and tp_dst members in flow_tnl are set to be always
         * wildcarded, not to unwildcard them here. */
        wc->masks.tunnel.tp_src = 0;
        wc->masks.tunnel.tp_dst = 0;

        if (is_ip_any(flow)
            && IP_ECN_is_ce(flow->tunnel.ip_tos)) {
            wc->masks.nw_tos |= IP_ECN_MASK;
        }
    }
}

/* Given that 'flow' should be output to the ofport corresponding to
 * 'tnl_port', updates 'flow''s tunnel headers and returns the actual datapath
 * port that the output should happen on.  May return ODPP_NONE if the output
 * shouldn't occur. */
odp_port_t
tnl_port_send(const struct ofport_dpif *ofport, struct flow *flow,
              struct flow_wildcards *wc) OVS_EXCLUDED(rwlock)
{
    const struct netdev_tunnel_config *cfg;
    struct tnl_port *tnl_port;
    char *pre_flow_str = NULL;
    odp_port_t out_port;

    fat_rwlock_rdlock(&rwlock);
    tnl_port = tnl_find_ofport(ofport);
    out_port = tnl_port ? tnl_port->match.odp_port : ODPP_NONE;
    if (!tnl_port) {
        goto out;
    }

    cfg = netdev_get_tunnel_config(tnl_port->netdev);
    ovs_assert(cfg);

    if (!VLOG_DROP_DBG(&dbg_rl)) {
        pre_flow_str = flow_to_string(flow, NULL);
    }

    if (!cfg->ip_src_flow) {
        flow->tunnel.ip_src = in6_addr_get_mapped_ipv4(&tnl_port->match.ipv6_src);
        if (!flow->tunnel.ip_src) {
            flow->tunnel.ipv6_src = tnl_port->match.ipv6_src;
        } else {
            flow->tunnel.ipv6_src = in6addr_any;
        }
    }
    if (!cfg->ip_dst_flow) {
        flow->tunnel.ip_dst = in6_addr_get_mapped_ipv4(&tnl_port->match.ipv6_dst);
        if (!flow->tunnel.ip_dst) {
            flow->tunnel.ipv6_dst = tnl_port->match.ipv6_dst;
        } else {
            flow->tunnel.ipv6_dst = in6addr_any;
        }
    }
    flow->tunnel.tp_dst = cfg->dst_port;
    if (!cfg->out_key_flow) {
        flow->tunnel.tun_id = cfg->out_key;
    }

    if (cfg->ttl_inherit && is_ip_any(flow)) {
        wc->masks.nw_ttl = 0xff;
        flow->tunnel.ip_ttl = flow->nw_ttl;
    } else {
        flow->tunnel.ip_ttl = cfg->ttl;
    }

    if (cfg->tos_inherit && is_ip_any(flow)) {
        wc->masks.nw_tos |= IP_DSCP_MASK;
        flow->tunnel.ip_tos = flow->nw_tos & IP_DSCP_MASK;
    } else {
        flow->tunnel.ip_tos = cfg->tos;
    }

    /* ECN fields are always inherited. */
    if (is_ip_any(flow)) {
        wc->masks.nw_tos |= IP_ECN_MASK;

        if (IP_ECN_is_ce(flow->nw_tos)) {
            flow->tunnel.ip_tos |= IP_ECN_ECT_0;
        } else {
            flow->tunnel.ip_tos |= flow->nw_tos & IP_ECN_MASK;
        }
    }

    flow->tunnel.flags &= ~(FLOW_TNL_F_MASK & ~FLOW_TNL_PUB_F_MASK);
    flow->tunnel.flags |= (cfg->dont_fragment ? FLOW_TNL_F_DONT_FRAGMENT : 0)
        | (cfg->csum ? FLOW_TNL_F_CSUM : 0)
        | (cfg->out_key_present ? FLOW_TNL_F_KEY : 0);

    if (cfg->set_egress_pkt_mark) {
        flow->pkt_mark = cfg->egress_pkt_mark;
        wc->masks.pkt_mark = UINT32_MAX;
    }

    if (!cfg->erspan_ver_flow) {
        flow->tunnel.erspan_ver = cfg->erspan_ver;
    }

    if (!cfg->erspan_idx_flow) {
        flow->tunnel.erspan_idx = cfg->erspan_idx;
    }

    if (!cfg->erspan_dir_flow) {
        flow->tunnel.erspan_dir = cfg->erspan_dir;
    }

    if (!cfg->erspan_hwid_flow) {
        flow->tunnel.erspan_hwid = cfg->erspan_hwid;
    }

    if (tnl_port->match.out_odp_port) {
        flow->tunnel.out_odp_port = tnl_port->match.out_odp_port;

        if (!eth_addr_is_zero(cfg->src_mac)) {
            flow->tunnel.src_mac = cfg->src_mac;
        }
        if (!eth_addr_is_zero(cfg->dst_mac)) {
            flow->tunnel.dst_mac = cfg->dst_mac;
        }
<<<<<<< HEAD
        flow->tunnel.vlan_id = cfg->vlan_id;
=======
        flow->tunnel.vlan_id = (OVS_FORCE ovs_be16)cfg->vlan_id;
>>>>>>> c2147fb6
    } else {
        flow->tunnel.out_odp_port = 0;
        memset(&flow->tunnel.src_mac, 0, sizeof(flow->tunnel.src_mac));
        memset(&flow->tunnel.dst_mac, 0, sizeof(flow->tunnel.dst_mac));
        flow->tunnel.vlan_id = 0;
    }

    if (pre_flow_str) {
        char *post_flow_str = flow_to_string(flow, NULL);
        char *tnl_str = tnl_port_to_string(tnl_port);
        VLOG_DBG("flow sent\n"
                 "%s"
                 " pre: %s\n"
                 "post: %s",
                 tnl_str, pre_flow_str, post_flow_str);
        free(tnl_str);
        free(pre_flow_str);
        free(post_flow_str);
    }

out:
    fat_rwlock_unlock(&rwlock);
    return out_port;
}

static uint32_t
tnl_hash(struct tnl_match *match)
{
    BUILD_ASSERT_DECL(sizeof *match % sizeof(uint32_t) == 0);
    return hash_words((uint32_t *) match, sizeof *match / sizeof(uint32_t), 0);
}

static struct tnl_port *
tnl_find_ofport(const struct ofport_dpif *ofport) OVS_REQ_RDLOCK(rwlock)
{
    struct tnl_port *tnl_port;

    HMAP_FOR_EACH_IN_BUCKET (tnl_port, ofport_node, hash_pointer(ofport, 0),
                             ofport_map) {
        if (tnl_port->ofport == ofport) {
            return tnl_port;
        }
    }
    return NULL;
}

static struct tnl_port *
tnl_find_exact(struct tnl_match *match, struct hmap *map)
    OVS_REQ_RDLOCK(rwlock)
{
    if (map) {
        struct tnl_port *tnl_port;

        HMAP_FOR_EACH_WITH_HASH (tnl_port, match_node, tnl_hash(match), map) {
            if (!memcmp(match, &tnl_port->match, sizeof *match)) {
                return tnl_port;
            }
        }
    }
    return NULL;
}

/* Returns the tnl_port that is the best match for the tunnel data in 'flow',
 * or NULL if no tnl_port matches 'flow'. */
static struct tnl_port *
tnl_find(const struct flow *flow) OVS_REQ_RDLOCK(rwlock)
{
    enum ip_src_type ip_src;
    int in_key_flow;
    int ip_dst_flow;
    int out_port_flow;
    int i;

    i = 0;
    for (in_key_flow = 0; in_key_flow < 2; in_key_flow++) {
        for (ip_dst_flow = 0; ip_dst_flow < 2; ip_dst_flow++) {
            for (ip_src = 0; ip_src < 3; ip_src++) {
                struct hmap *map = tnl_match_maps[i];

                if (map) {
                    struct tnl_port *tnl_port;
                    struct tnl_match match;

                    memset(&match, 0, sizeof match);

                    /* The apparent mix-up of 'ip_dst' and 'ip_src' below is
                     * correct, because "struct tnl_match" is expressed in
                     * terms of packets being sent out, but we are using it
                     * here as a description of how to treat received
                     * packets. */
                    match.in_key = in_key_flow ? 0 : flow->tunnel.tun_id;
                    if (ip_src == IP_SRC_CFG) {
                        match.ipv6_src = flow_tnl_dst(&flow->tunnel);
                    }
                    if (!ip_dst_flow) {
                        match.ipv6_dst = flow_tnl_src(&flow->tunnel);
                    }
                    match.odp_port = flow->in_port.odp_port;
                    match.in_key_flow = in_key_flow;
                    match.ip_dst_flow = ip_dst_flow;
                    match.ip_src_flow = ip_src == IP_SRC_FLOW;

                    /* If flow_tnl has out_odp_port configured then tnl_port
                     * could be with out_odp_port configured or one without
                     * that. If it is not setup then just make one loop
                     */
                    for (out_port_flow = 0;
                            out_port_flow <
                                (flow->tunnel.out_odp_port ? 2 : 1);
                            out_port_flow++) {
                        if (out_port_flow) {
                            match.out_odp_port = flow->tunnel.out_odp_port;
                            match.vlan_id = flow->tunnel.vlan_id;
                        }
                        /* Look for a legacy L2 or L3 tunnel port first. */
                        if (pt_ns(flow->packet_type) == OFPHTN_ETHERTYPE) {
                            match.pt_mode = NETDEV_PT_LEGACY_L3;
                        } else {
                            match.pt_mode = NETDEV_PT_LEGACY_L2;
                        }
                        tnl_port = tnl_find_exact(&match, map);
                        if (tnl_port) {
                            return tnl_port;
                        }

                        /* Then check for a packet type aware port. */
                        match.pt_mode = NETDEV_PT_AWARE;
                        tnl_port = tnl_find_exact(&match, map);
                        if (tnl_port) {
                            return tnl_port;
                        }
                    }
                }

                i++;
            }
        }
    }

    return NULL;
}

/* Returns a pointer to the 'tnl_match_maps' element corresponding to 'm''s
 * matching criteria. */
static struct hmap **
tnl_match_map(const struct tnl_match *m)
{
    enum ip_src_type ip_src;

    ip_src = (m->ip_src_flow ? IP_SRC_FLOW
              : ipv6_addr_is_set(&m->ipv6_src) ? IP_SRC_CFG
              : IP_SRC_ANY);

    return &tnl_match_maps[6 * m->in_key_flow + 3 * m->ip_dst_flow + ip_src];
}

static void
tnl_match_fmt(const struct tnl_match *match, struct ds *ds)
    OVS_REQ_RDLOCK(rwlock)
{
    if (!match->ip_dst_flow) {
        ipv6_format_mapped(&match->ipv6_src, ds);
        ds_put_cstr(ds, "->");
        ipv6_format_mapped(&match->ipv6_dst, ds);
    } else if (!match->ip_src_flow) {
        ipv6_format_mapped(&match->ipv6_src, ds);
        ds_put_cstr(ds, "->flow");
    } else {
        ds_put_cstr(ds, "flow->flow");
    }

    if (match->in_key_flow) {
        ds_put_cstr(ds, ", key=flow");
    } else {
        ds_put_format(ds, ", key=%#"PRIx64, ntohll(match->in_key));
    }

    const char *pt_mode
        = (match->pt_mode == NETDEV_PT_LEGACY_L2 ? "legacy_l2"
           : match->pt_mode == NETDEV_PT_LEGACY_L3 ? "legacy_l3"
           : "ptap");
    ds_put_format(ds, ", %s, dp port=%"PRIu32, pt_mode, match->odp_port);
    if (match->vlan_id) {
        ds_put_format(ds, ", vlan_id=%#"PRIx16, match->vlan_id);
    }
    if (match->out_odp_port) {
        ds_put_format(ds, ", out_port=%"PRIu32, match->out_odp_port);
    }
}

static void
tnl_port_mod_log(const struct tnl_port *tnl_port, const char *action)
    OVS_REQ_RDLOCK(rwlock)
{
    if (VLOG_IS_DBG_ENABLED()) {
        struct ds ds = DS_EMPTY_INITIALIZER;

        tnl_match_fmt(&tnl_port->match, &ds);
        VLOG_INFO("%s tunnel port %s (%s)", action,
                  tnl_port_get_name(tnl_port), ds_cstr(&ds));
        ds_destroy(&ds);
    }
}

static void OVS_REQ_RDLOCK(rwlock)
tnl_port_format(const struct tnl_port *tnl_port, struct ds *ds)
{
    const struct netdev_tunnel_config *cfg =
        netdev_get_tunnel_config(tnl_port->netdev);

    ds_put_format(ds, "port %"PRIu32": %s (%s: ", tnl_port->match.odp_port,
                  tnl_port_get_name(tnl_port),
                  netdev_get_type(tnl_port->netdev));
    tnl_match_fmt(&tnl_port->match, ds);

    if (cfg->out_key != cfg->in_key ||
        cfg->out_key_present != cfg->in_key_present ||
        cfg->out_key_flow != cfg->in_key_flow) {
        ds_put_cstr(ds, ", out_key=");
        if (!cfg->out_key_present) {
            ds_put_cstr(ds, "none");
        } else if (cfg->out_key_flow) {
            ds_put_cstr(ds, "flow");
        } else {
            ds_put_format(ds, "%#"PRIx64, ntohll(cfg->out_key));
        }
    }

    if (cfg->ttl_inherit) {
        ds_put_cstr(ds, ", ttl=inherit");
    } else {
        ds_put_format(ds, ", ttl=%"PRIu8, cfg->ttl);
    }

    if (cfg->tos_inherit) {
        ds_put_cstr(ds, ", tos=inherit");
    } else if (cfg->tos) {
        ds_put_format(ds, ", tos=%#"PRIx8, cfg->tos);
    }

    if (!cfg->dont_fragment) {
        ds_put_cstr(ds, ", df=false");
    }

    if (cfg->csum) {
        ds_put_cstr(ds, ", csum=true");
    }

    ds_put_cstr(ds, ")\n");
}

static char * OVS_REQ_RDLOCK(rwlock)
tnl_port_to_string(const struct tnl_port *tnl_port)
{
    struct ds ds = DS_EMPTY_INITIALIZER;
    tnl_port_format(tnl_port, &ds);
    return ds_steal_cstr(&ds);
}

static const char *
tnl_port_get_name(const struct tnl_port *tnl_port) OVS_REQ_RDLOCK(rwlock)
{
    return netdev_get_name(tnl_port->netdev);
}

const char *
tnl_port_get_type(const struct ofport_dpif *ofport) OVS_REQ_RDLOCK(rwlock)
{
    struct tnl_port *tnl_port;

    tnl_port = tnl_find_ofport(ofport);
    return !tnl_port ? NULL :
                       netdev_get_type(tnl_port->netdev);
}

int
tnl_port_build_header(const struct ofport_dpif *ofport,
                      struct ovs_action_push_tnl *data,
                      const struct netdev_tnl_build_header_params *params)
{
    struct tnl_port *tnl_port;
    int res;

    fat_rwlock_rdlock(&rwlock);
    tnl_port = tnl_find_ofport(ofport);
    ovs_assert(tnl_port);
    res = netdev_build_header(tnl_port->netdev, data, params);
    fat_rwlock_unlock(&rwlock);

    return res;
}

static void
tnl_unixctl_list(struct unixctl_conn *conn,
                 int argc OVS_UNUSED, const char *argv[] OVS_UNUSED,
                 void *aux OVS_UNUSED)
{
    struct ds reply = DS_EMPTY_INITIALIZER;

    fat_rwlock_rdlock(&rwlock);
    for (int i = 0; i < N_MATCH_TYPES; i++) {
        struct hmap *map = tnl_match_maps[i];
        if (map) {
            struct tnl_port *tnl_port;
            HMAP_FOR_EACH (tnl_port, match_node, map) {
                tnl_port_format(tnl_port, &reply);
            }
        }
    }
    fat_rwlock_unlock(&rwlock);

    unixctl_command_reply(conn, ds_cstr(&reply));
    ds_destroy(&reply);
}<|MERGE_RESOLUTION|>--- conflicted
+++ resolved
@@ -49,11 +49,7 @@
     bool in_key_flow;
     bool ip_src_flow;
     bool ip_dst_flow;
-<<<<<<< HEAD
-    odp_port_t out_odp_port;
-=======
     ovs_be32 out_odp_port;
->>>>>>> c2147fb6
     ovs_be16 vlan_id;
     enum netdev_pt_mode pt_mode;
 };
@@ -178,15 +174,9 @@
     tnl_port->match.in_key_flow = cfg->in_key_flow;
     tnl_port->match.odp_port = odp_port;
     if (cfg->out_port_name) {
-<<<<<<< HEAD
-        tnl_port->match.out_odp_port = odp_port_by_name(cfg->out_port_name);
-    }
-    tnl_port->match.vlan_id = cfg->vlan_id;
-=======
         tnl_port->match.out_odp_port = (OVS_FORCE ovs_be32)odp_port_by_name(cfg->out_port_name);
     }
     tnl_port->match.vlan_id = (OVS_FORCE ovs_be16)cfg->vlan_id;
->>>>>>> c2147fb6
     tnl_port->match.pt_mode = netdev_get_pt_mode(netdev);
 
     map = tnl_match_map(&tnl_port->match);
@@ -530,11 +520,7 @@
         if (!eth_addr_is_zero(cfg->dst_mac)) {
             flow->tunnel.dst_mac = cfg->dst_mac;
         }
-<<<<<<< HEAD
-        flow->tunnel.vlan_id = cfg->vlan_id;
-=======
         flow->tunnel.vlan_id = (OVS_FORCE ovs_be16)cfg->vlan_id;
->>>>>>> c2147fb6
     } else {
         flow->tunnel.out_odp_port = 0;
         memset(&flow->tunnel.src_mac, 0, sizeof(flow->tunnel.src_mac));
