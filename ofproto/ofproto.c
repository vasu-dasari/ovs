--- conflicted
+++ resolved
@@ -754,15 +754,13 @@
 
     mac_learning_destroy(p->ml);
 
-<<<<<<< HEAD
     free(p->mfr_desc);
     free(p->hw_desc);
     free(p->sw_desc);
     free(p->serial_desc);
     free(p->dp_desc);
-=======
+
     port_array_destroy(&p->ports);
->>>>>>> efa6c663
 
     free(p);
 }
