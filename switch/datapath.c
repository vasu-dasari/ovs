/* Copyright (c) 2008 The Board of Trustees of The Leland Stanford
 * Junior University
 * 
 * We are making the OpenFlow specification and associated documentation
 * (Software) available for public use and benefit with the expectation
 * that others will use, modify and enhance the Software and contribute
 * those enhancements back to the community. However, since we would
 * like to make the Software available for broadest use, with as few
 * restrictions as possible permission is hereby granted, free of
 * charge, to any person obtaining a copy of this Software to deal in
 * the Software under the copyrights without restriction, including
 * without limitation the rights to use, copy, modify, merge, publish,
 * distribute, sublicense, and/or sell copies of the Software, and to
 * permit persons to whom the Software is furnished to do so, subject to
 * the following conditions:
 * 
 * The above copyright notice and this permission notice shall be
 * included in all copies or substantial portions of the Software.
 * 
 * THE SOFTWARE IS PROVIDED "AS IS", WITHOUT WARRANTY OF ANY KIND,
 * EXPRESS OR IMPLIED, INCLUDING BUT NOT LIMITED TO THE WARRANTIES OF
 * MERCHANTABILITY, FITNESS FOR A PARTICULAR PURPOSE AND
 * NONINFRINGEMENT.  IN NO EVENT SHALL THE AUTHORS OR COPYRIGHT HOLDERS
 * BE LIABLE FOR ANY CLAIM, DAMAGES OR OTHER LIABILITY, WHETHER IN AN
 * ACTION OF CONTRACT, TORT OR OTHERWISE, ARISING FROM, OUT OF OR IN
 * CONNECTION WITH THE SOFTWARE OR THE USE OR OTHER DEALINGS IN THE
 * SOFTWARE.
 * 
 * The name and trademarks of copyright holder(s) may NOT be used in
 * advertising or publicity pertaining to the Software or any
 * derivatives without specific, written prior permission.
 */

#include "datapath.h"
#include <arpa/inet.h>
#include <assert.h>
#include <errno.h>
#include <inttypes.h>
#include <stdlib.h>
#include <string.h>
#include "chain.h"
#include "csum.h"
#include "flow.h"
#include "list.h"
#include "netdev.h"
#include "ofpbuf.h"
#include "openflow.h"
#include "packets.h"
#include "poll-loop.h"
#include "rconn.h"
<<<<<<< HEAD
#include "stp.h"
#include "vconn.h"
=======
#include "switch-flow.h"
>>>>>>> a3d01200
#include "table.h"
#include "timeval.h"
#include "vconn.h"
#include "xtoxll.h"

#define THIS_MODULE VLM_datapath
#include "vlog.h"

extern char mfr_desc;
extern char hw_desc;
extern char sw_desc;
extern char serial_num;

/* Capabilities supported by this implementation. */
#define OFP_SUPPORTED_CAPABILITIES ( OFPC_FLOW_STATS \
        | OFPC_TABLE_STATS \
        | OFPC_PORT_STATS \
        | OFPC_MULTI_PHY_TX )

/* Actions supported by this implementation. */
#define OFP_SUPPORTED_ACTIONS ( (1 << OFPAT_OUTPUT)         \
                                | (1 << OFPAT_SET_DL_VLAN)  \
                                | (1 << OFPAT_SET_DL_SRC)   \
                                | (1 << OFPAT_SET_DL_DST)   \
                                | (1 << OFPAT_SET_NW_SRC)   \
                                | (1 << OFPAT_SET_NW_DST)   \
                                | (1 << OFPAT_SET_TP_SRC)   \
                                | (1 << OFPAT_SET_TP_DST) )

#define PORT_STATUS_BITS (OFPPFL_PORT_DOWN | OFPPFL_LINK_DOWN)
#define PORT_FLAG_BITS (~PORT_STATUS_BITS)

struct sw_port {
    uint32_t flags;             /* Some subset of PORT_FLAG_BITS. */
    uint32_t status;            /* Some subset of PORT_STATUS_BITS. */
    struct datapath *dp;
    struct netdev *netdev;
    struct list node; /* Element in datapath.ports. */
    unsigned long long int rx_packets, tx_packets;
    unsigned long long int rx_bytes, tx_bytes;
    unsigned long long int tx_dropped;
};

/* The origin of a received OpenFlow message, to enable sending a reply. */
struct sender {
    struct remote *remote;      /* The device that sent the message. */
    uint32_t xid;               /* The OpenFlow transaction ID. */
};

/* A connection to a controller or a management device. */
struct remote {
    struct list node;
    struct rconn *rconn;
#define TXQ_LIMIT 128           /* Max number of packets to queue for tx. */
    int n_txq;                  /* Number of packets queued for tx on rconn. */

    /* Support for reliable, multi-message replies to requests.
     *
     * If an incoming request needs to have a reliable reply that might
     * require multiple messages, it can use remote_start_dump() to set up
     * a callback that will be called as buffer space for replies. */
    int (*cb_dump)(struct datapath *, void *aux);
    void (*cb_done)(void *aux);
    void *cb_aux;
};

struct datapath {
    /* Remote connections. */
    struct remote *controller;  /* Connection to controller. */
    struct list remotes;        /* All connections (including controller). */
    struct pvconn *listen_pvconn;

    time_t last_timeout;

    /* Unique identifier for this datapath */
    uint64_t  id;

    struct sw_chain *chain;  /* Forwarding rules. */

    /* Configuration set from controller. */
    uint16_t flags;
    uint16_t miss_send_len;

    /* Switch ports. */
    struct sw_port ports[OFPP_MAX];
    struct list port_list; /* List of ports, for flooding. */
};

static struct vlog_rate_limit rl = VLOG_RATE_LIMIT_INIT(60, 60);

static struct remote *remote_create(struct datapath *, struct rconn *);
static void remote_run(struct datapath *, struct remote *);
static void remote_wait(struct remote *);
static void remote_destroy(struct remote *);

<<<<<<< HEAD
void dp_output_port(struct datapath *, struct buffer *,
                    int in_port, int out_port, bool ignore_no_fwd);
=======
void dp_output_port(struct datapath *, struct ofpbuf *,
                    int in_port, int out_port);
>>>>>>> a3d01200
void dp_update_port_flags(struct datapath *dp, const struct ofp_port_mod *opm);
void dp_output_control(struct datapath *, struct ofpbuf *, int in_port,
                       size_t max_len, int reason);
static void send_flow_expired(struct datapath *, struct sw_flow *,
                              enum ofp_flow_expired_reason);
static int update_port_status(struct sw_port *p);
static void send_port_status(struct sw_port *p, uint8_t status);
static void del_switch_port(struct sw_port *p);
static void execute_actions(struct datapath *, struct ofpbuf *,
                            int in_port, const struct sw_flow_key *,
<<<<<<< HEAD
                            const struct ofp_action *, int n_actions,
                            bool ignore_no_fwd);
static void modify_vlan(struct buffer *buffer, const struct sw_flow_key *key,
=======
                            const struct ofp_action *, int n_actions);
static void modify_vlan(struct ofpbuf *buffer, const struct sw_flow_key *key,
>>>>>>> a3d01200
                        const struct ofp_action *a);
static void modify_nh(struct ofpbuf *buffer, uint16_t eth_proto,
                      uint8_t nw_proto, const struct ofp_action *a);
static void modify_th(struct ofpbuf *buffer, uint16_t eth_proto,
                          uint8_t nw_proto, const struct ofp_action *a);

/* Buffers are identified to userspace by a 31-bit opaque ID.  We divide the ID
 * into a buffer number (low bits) and a cookie (high bits).  The buffer number
 * is an index into an array of buffers.  The cookie distinguishes between
 * different packets that have occupied a single buffer.  Thus, the more
 * buffers we have, the lower-quality the cookie... */
#define PKT_BUFFER_BITS 8
#define N_PKT_BUFFERS (1 << PKT_BUFFER_BITS)
#define PKT_BUFFER_MASK (N_PKT_BUFFERS - 1)

#define PKT_COOKIE_BITS (32 - PKT_BUFFER_BITS)

<<<<<<< HEAD
int run_flow_through_tables(struct datapath *, struct buffer *,
                            struct sw_port *);
void fwd_port_input(struct datapath *, struct buffer *, struct sw_port *);
=======
int run_flow_through_tables(struct datapath *, struct ofpbuf *, int in_port);
void fwd_port_input(struct datapath *, struct ofpbuf *, int in_port);
>>>>>>> a3d01200
int fwd_control_input(struct datapath *, const struct sender *,
                      const void *, size_t);

uint32_t save_buffer(struct ofpbuf *);
static struct ofpbuf *retrieve_buffer(uint32_t id);
static void discard_buffer(uint32_t id);

static int port_no(struct datapath *dp, struct sw_port *p) 
{
    assert(p >= dp->ports && p < &dp->ports[ARRAY_SIZE(dp->ports)]);
    return p - dp->ports;
}

/* Generates and returns a random datapath id. */
static uint64_t
gen_datapath_id(void)
{
    uint8_t ea[ETH_ADDR_LEN];
    eth_addr_random(ea);
    return eth_addr_to_uint64(ea);
}

int
dp_new(struct datapath **dp_, uint64_t dpid, struct rconn *rconn)
{
    struct datapath *dp;

    dp = calloc(1, sizeof *dp);
    if (!dp) {
        return ENOMEM;
    }

    dp->last_timeout = time_now();
    list_init(&dp->remotes);
    dp->controller = remote_create(dp, rconn);
    dp->listen_pvconn = NULL;
    dp->id = dpid <= UINT64_C(0xffffffffffff) ? dpid : gen_datapath_id();
    dp->chain = chain_create();
    if (!dp->chain) {
        VLOG_ERR("could not create chain");
        free(dp);
        return ENOMEM;
    }

    list_init(&dp->port_list);
    dp->flags = 0;
    dp->miss_send_len = OFP_DEFAULT_MISS_SEND_LEN;
    *dp_ = dp;
    return 0;
}

int
dp_add_port(struct datapath *dp, const char *name)
{
    struct netdev *netdev;
    struct in6_addr in6;
    struct in_addr in4;
    struct sw_port *p;
    int error;

    error = netdev_open(name, NETDEV_ETH_TYPE_ANY, &netdev);
    if (error) {
        return error;
    }
    error = netdev_set_flags(netdev, NETDEV_UP | NETDEV_PROMISC, false);
    if (error) {
        VLOG_ERR("couldn't set promiscuous mode on %s device", name);
        netdev_close(netdev);
        return error;
    }
    if (netdev_get_in4(netdev, &in4)) {
        VLOG_ERR("%s device has assigned IP address %s", name, inet_ntoa(in4));
    }
    if (netdev_get_in6(netdev, &in6)) {
        char in6_name[INET6_ADDRSTRLEN + 1];
        inet_ntop(AF_INET6, &in6, in6_name, sizeof in6_name);
        VLOG_ERR("%s device has assigned IPv6 address %s", name, in6_name);
    }

    for (p = dp->ports; ; p++) {
        if (p >= &dp->ports[ARRAY_SIZE(dp->ports)]) {
            return EXFULL;
        } else if (!p->netdev) {
            break;
        }
    }

    memset(p, '\0', sizeof *p);

    p->dp = dp;
    p->netdev = netdev;
    list_push_back(&dp->port_list, &p->node);

    /* Notify the ctlpath that this port has been added */
    send_port_status(p, OFPPR_ADD);

    return 0;
}

void
dp_add_listen_pvconn(struct datapath *dp, struct pvconn *listen_pvconn)
{
    assert(!dp->listen_pvconn);
    dp->listen_pvconn = listen_pvconn;
}

void
dp_run(struct datapath *dp)
{
    time_t now = time_now();
    struct sw_port *p, *pn;
    struct remote *r, *rn;
    struct ofpbuf *buffer = NULL;

    if (now != dp->last_timeout) {
        struct list deleted = LIST_INITIALIZER(&deleted);
        struct sw_flow *f, *n;

        LIST_FOR_EACH (p, struct sw_port, node, &dp->port_list) {
            if (update_port_status(p)) {
                send_port_status(p, OFPPR_MOD);
            }
        }

        chain_timeout(dp->chain, &deleted);
        LIST_FOR_EACH_SAFE (f, n, struct sw_flow, node, &deleted) {
            send_flow_expired(dp, f, f->reason);
            list_remove(&f->node);
            flow_free(f);
        }
        dp->last_timeout = now;
    }
    poll_timer_wait(1000);
    
    LIST_FOR_EACH_SAFE (p, pn, struct sw_port, node, &dp->port_list) {
        int error;

        if (!buffer) {
            /* Allocate buffer with some headroom to add headers in forwarding
             * to the controller or adding a vlan tag, plus an extra 2 bytes to
             * allow IP headers to be aligned on a 4-byte boundary.  */
            const int headroom = 128 + 2;
            const int hard_header = VLAN_ETH_HEADER_LEN;
            const int mtu = netdev_get_mtu(p->netdev);
            buffer = ofpbuf_new(headroom + hard_header + mtu);
            buffer->data = (char*)buffer->data + headroom;
        }
        error = netdev_recv(p->netdev, buffer);
        if (!error) {
            p->rx_packets++;
            p->rx_bytes += buffer->size;
            fwd_port_input(dp, buffer, p);
            buffer = NULL;
        } else if (error != EAGAIN) {
            VLOG_ERR_RL(&rl, "error receiving data from %s: %s",
                        netdev_get_name(p->netdev), strerror(error));
        }
    }
    ofpbuf_delete(buffer);

    /* Talk to remotes. */
    LIST_FOR_EACH_SAFE (r, rn, struct remote, node, &dp->remotes) {
        remote_run(dp, r);
    }
    if (dp->listen_pvconn) {
        for (;;) {
            struct vconn *new_vconn;
            int retval;

            retval = pvconn_accept(dp->listen_pvconn, OFP_VERSION, &new_vconn);
            if (retval) {
                if (retval != EAGAIN) {
                    VLOG_WARN_RL(&rl, "accept failed (%s)", strerror(retval));
                }
                break;
            }
            remote_create(dp, rconn_new_from_vconn("passive", new_vconn));
        }
    }
}

static void
remote_run(struct datapath *dp, struct remote *r)
{
    int i;

    rconn_run(r->rconn);

    /* Do some remote processing, but cap it at a reasonable amount so that
     * other processing doesn't starve. */
    for (i = 0; i < 50; i++) {
        if (!r->cb_dump) {
            struct ofpbuf *buffer;
            struct ofp_header *oh;

            buffer = rconn_recv(r->rconn);
            if (!buffer) {
                break;
            }

            if (buffer->size >= sizeof *oh) {
                struct sender sender;

                oh = buffer->data;
                sender.remote = r;
                sender.xid = oh->xid;
                fwd_control_input(dp, &sender, buffer->data, buffer->size);
            } else {
                VLOG_WARN_RL(&rl, "received too-short OpenFlow message");
            }
            ofpbuf_delete(buffer); 
        } else {
            if (r->n_txq < TXQ_LIMIT) {
                int error = r->cb_dump(dp, r->cb_aux);
                if (error <= 0) {
                    if (error) {
                        VLOG_WARN_RL(&rl, "dump callback error: %s",
                                     strerror(-error));
                    }
                    r->cb_done(r->cb_aux);
                    r->cb_dump = NULL;
                }
            } else {
                break;
            }
        }
    }

    if (!rconn_is_alive(r->rconn)) {
        remote_destroy(r);
    }
}

static void
remote_wait(struct remote *r) 
{
    rconn_run_wait(r->rconn);
    rconn_recv_wait(r->rconn);
}

static void
remote_destroy(struct remote *r)
{
    if (r) {
        if (r->cb_dump && r->cb_done) {
            r->cb_done(r->cb_aux);
        }
        list_remove(&r->node);
        rconn_destroy(r->rconn);
        free(r);
    }
}

static struct remote *
remote_create(struct datapath *dp, struct rconn *rconn) 
{
    struct remote *remote = xmalloc(sizeof *remote);
    list_push_back(&dp->remotes, &remote->node);
    remote->rconn = rconn;
    remote->cb_dump = NULL;
    remote->n_txq = 0;
    return remote;
}

/* Starts a callback-based, reliable, possibly multi-message reply to a
 * request made by 'remote'.
 *
 * 'dump' designates a function that will be called when the 'remote' send
 * queue has an empty slot.  It should compose a message and send it on
 * 'remote'.  On success, it should return 1 if it should be called again when
 * another send queue slot opens up, 0 if its transmissions are complete, or a
 * negative errno value on failure.
 *
 * 'done' designates a function to clean up any resources allocated for the
 * dump.  It must handle being called before the dump is complete (which will
 * happen if 'remote' is closed unexpectedly).
 *
 * 'aux' is passed to 'dump' and 'done'. */
static void
remote_start_dump(struct remote *remote,
                  int (*dump)(struct datapath *, void *),
                  void (*done)(void *),
                  void *aux) 
{
    assert(!remote->cb_dump);
    remote->cb_dump = dump;
    remote->cb_done = done;
    remote->cb_aux = aux;
}

void
dp_wait(struct datapath *dp) 
{
    struct sw_port *p;
    struct remote *r;

    LIST_FOR_EACH (p, struct sw_port, node, &dp->port_list) {
        netdev_recv_wait(p->netdev);
    }
    LIST_FOR_EACH (r, struct remote, node, &dp->remotes) {
        remote_wait(r);
    }
    if (dp->listen_pvconn) {
        pvconn_wait(dp->listen_pvconn);
    }
}

/* Delete 'p' from switch. */
static void
del_switch_port(struct sw_port *p)
{
    send_port_status(p, OFPPR_DELETE);
    netdev_close(p->netdev);
    p->netdev = NULL;
    list_remove(&p->node);
}

void
dp_destroy(struct datapath *dp)
{
    struct sw_port *p, *n;

    if (!dp) {
        return;
    }

    LIST_FOR_EACH_SAFE (p, n, struct sw_port, node, &dp->port_list) {
        del_switch_port(p); 
    }
    chain_destroy(dp->chain);
    free(dp);
}

/* Send packets out all the ports except the originating one.  If the
 * "flood" argument is set, don't send out ports with flooding disabled.
 */
static int
output_all(struct datapath *dp, struct ofpbuf *buffer, int in_port, int flood)
{
    struct sw_port *p;
    int prev_port;

    prev_port = -1;
    LIST_FOR_EACH (p, struct sw_port, node, &dp->port_list) {
        if (port_no(dp, p) == in_port) {
            continue;
        }
        if (flood && p->flags & OFPPFL_NO_FLOOD) {
            continue;
        }
        if (prev_port != -1) {
<<<<<<< HEAD
            dp_output_port(dp, buffer_clone(buffer), in_port, prev_port,
                           false);
=======
            dp_output_port(dp, ofpbuf_clone(buffer), in_port, prev_port);
>>>>>>> a3d01200
        }
        prev_port = port_no(dp, p);
    }
    if (prev_port != -1)
        dp_output_port(dp, buffer, in_port, prev_port, false);
    else
        ofpbuf_delete(buffer);

    return 0;
}

void
output_packet(struct datapath *dp, struct ofpbuf *buffer, int out_port) 
{
    if (out_port >= 0 && out_port < OFPP_MAX) { 
        struct sw_port *p = &dp->ports[out_port];
        if (p->netdev != NULL && !(p->status & OFPPFL_PORT_DOWN)) {
            if (!netdev_send(p->netdev, buffer)) {
                p->tx_packets++;
                p->tx_bytes += buffer->size;
            } else {
                p->tx_dropped++;
            }
            return;
        }
    }

    ofpbuf_delete(buffer);
    VLOG_DBG_RL(&rl, "can't forward to bad port %d\n", out_port);
}

/* Takes ownership of 'buffer' and transmits it to 'out_port' on 'dp'.
 */
void
<<<<<<< HEAD
dp_output_port(struct datapath *dp, struct buffer *buffer,
               int in_port, int out_port, bool ignore_no_fwd)
=======
dp_output_port(struct datapath *dp, struct ofpbuf *buffer,
               int in_port, int out_port)
>>>>>>> a3d01200
{

    assert(buffer);
    if (out_port == OFPP_FLOOD) {
        output_all(dp, buffer, in_port, 1); 
    } else if (out_port == OFPP_ALL) {
        output_all(dp, buffer, in_port, 0); 
    } else if (out_port == OFPP_CONTROLLER) {
        dp_output_control(dp, buffer, in_port, 0, OFPR_ACTION); 
    } else if (out_port == OFPP_IN_PORT) {
        output_packet(dp, buffer, in_port);
    } else if (out_port == OFPP_TABLE) {
<<<<<<< HEAD
        struct sw_port *p = in_port < OFPP_MAX ? &dp->ports[in_port] : 0;
		if (run_flow_through_tables(dp, buffer, p)) {
			buffer_delete(buffer);
=======
		if (run_flow_through_tables(dp, buffer, in_port)) {
			ofpbuf_delete(buffer);
>>>>>>> a3d01200
        }
    } else {
        if (in_port == out_port) {
            VLOG_DBG_RL(&rl, "can't directly forward to input port");
            return;
        }
        output_packet(dp, buffer, out_port);
    }
}

static void *
make_openflow_reply(size_t openflow_len, uint8_t type,
                    const struct sender *sender, struct ofpbuf **bufferp)
{
    return make_openflow_xid(openflow_len, type, sender ? sender->xid : 0,
                             bufferp);
}

static int
send_openflow_buffer(struct datapath *dp, struct ofpbuf *buffer,
                     const struct sender *sender)
{
    struct remote *remote = sender ? sender->remote : dp->controller;
    struct rconn *rconn = remote->rconn;
    int retval;

    update_openflow_length(buffer);
    retval = rconn_send_with_limit(rconn, buffer, &remote->n_txq, TXQ_LIMIT);
    if (retval) {
        VLOG_WARN_RL(&rl, "send to %s failed: %s",
                     rconn_get_name(rconn), strerror(retval));
    }
    return retval;
}

/* Takes ownership of 'buffer' and transmits it to 'dp''s controller.  If the
 * packet can be saved in a buffer, then only the first max_len bytes of
 * 'buffer' are sent; otherwise, all of 'buffer' is sent.  'reason' indicates
 * why 'buffer' is being sent. 'max_len' sets the maximum number of bytes that
 * the caller wants to be sent; a value of 0 indicates the entire packet should
 * be sent. */
void
dp_output_control(struct datapath *dp, struct ofpbuf *buffer, int in_port,
                  size_t max_len, int reason)
{
    struct ofp_packet_in *opi;
    size_t total_len;
    uint32_t buffer_id;

    buffer_id = save_buffer(buffer);
    total_len = buffer->size;
    if (buffer_id != UINT32_MAX && max_len && buffer->size > max_len) {
        buffer->size = max_len;
    }

    opi = ofpbuf_push_uninit(buffer, offsetof(struct ofp_packet_in, data));
    opi->header.version = OFP_VERSION;
    opi->header.type    = OFPT_PACKET_IN;
    opi->header.length  = htons(buffer->size);
    opi->header.xid     = htonl(0);
    opi->buffer_id      = htonl(buffer_id);
    opi->total_len      = htons(total_len);
    opi->in_port        = htons(in_port);
    opi->reason         = reason;
    opi->pad            = 0;
    send_openflow_buffer(dp, buffer, NULL);
}

static void fill_port_desc(struct datapath *dp, struct sw_port *p,
                           struct ofp_phy_port *desc)
{
    desc->port_no = htons(port_no(dp, p));
    strncpy((char *) desc->name, netdev_get_name(p->netdev),
            sizeof desc->name);
    desc->name[sizeof desc->name - 1] = '\0';
    memcpy(desc->hw_addr, netdev_get_etheraddr(p->netdev), ETH_ADDR_LEN);
    desc->flags = 0;
    desc->features = htonl(netdev_get_features(p->netdev));
    desc->speed = htonl(netdev_get_speed(p->netdev));
    desc->flags = htonl(p->flags | p->status);
}

static void
dp_send_features_reply(struct datapath *dp, const struct sender *sender)
{
    struct ofpbuf *buffer;
    struct ofp_switch_features *ofr;
    struct sw_port *p;

    ofr = make_openflow_reply(sizeof *ofr, OFPT_FEATURES_REPLY,
                               sender, &buffer);
    ofr->datapath_id  = htonll(dp->id); 
    ofr->n_tables     = dp->chain->n_tables;
    ofr->n_buffers    = htonl(N_PKT_BUFFERS);
    ofr->capabilities = htonl(OFP_SUPPORTED_CAPABILITIES);
    ofr->actions      = htonl(OFP_SUPPORTED_ACTIONS);
    LIST_FOR_EACH (p, struct sw_port, node, &dp->port_list) {
        struct ofp_phy_port *opp = ofpbuf_put_uninit(buffer, sizeof *opp);
        memset(opp, 0, sizeof *opp);
        fill_port_desc(dp, p, opp);
    }
    send_openflow_buffer(dp, buffer, sender);
}

void
dp_update_port_flags(struct datapath *dp, const struct ofp_port_mod *opm)
{
    const struct ofp_phy_port *opp = &opm->desc;
    int port_no = ntohs(opp->port_no);
    if (port_no < OFPP_MAX) {
        struct sw_port *p = &dp->ports[port_no];
        uint32_t flag_mask;

        /* Make sure the port id hasn't changed since this was sent */
        if (!p || memcmp(opp->hw_addr, netdev_get_etheraddr(p->netdev),
                         ETH_ADDR_LEN) != 0) {
            return;
        }


        flag_mask = ntohl(opm->mask) & PORT_FLAG_BITS;
        if (flag_mask) {
            p->flags &= ~flag_mask;
            p->flags |= ntohl(opp->flags) & flag_mask;
        }

        if (opm->mask & htonl(OFPPFL_PORT_DOWN)) {
            if ((opp->flags & htonl(OFPPFL_PORT_DOWN))
                && (p->status & OFPPFL_PORT_DOWN) == 0) {
                p->status |= OFPPFL_PORT_DOWN;
                netdev_turn_flags_off(p->netdev, NETDEV_UP, true);
            } else if ((opp->flags & htonl(OFPPFL_PORT_DOWN)) == 0
                       && (p->status & OFPPFL_PORT_DOWN)) {
                p->status &= ~OFPPFL_PORT_DOWN;
                netdev_turn_flags_on(p->netdev, NETDEV_UP, true);
            }
        }
    }
}

/* Update the port status field of the bridge port.  A non-zero return
 * value indicates some field has changed. 
 *
 * NB: Callers of this function may hold the RCU read lock, so any
 * additional checks must not sleep.
 */
static int
update_port_status(struct sw_port *p)
{
    int retval;
    enum netdev_flags flags;
    uint32_t orig_status = p->status;

    if (netdev_get_flags(p->netdev, &flags) < 0) {
        VLOG_WARN_RL(&rl, "could not get netdev flags for %s", 
                     netdev_get_name(p->netdev));
        return 0;
    } else {
        if (flags & NETDEV_UP) {
            p->status &= ~OFPPFL_PORT_DOWN;
        } else {
            p->status |= OFPPFL_PORT_DOWN;
        } 
    }

    /* Not all cards support this getting link status, so don't warn on
     * error. */
    retval = netdev_get_link_status(p->netdev);
    if (retval == 1) {
        p->status &= ~OFPPFL_LINK_DOWN;
    } else if (retval == 0) {
        p->status |= OFPPFL_LINK_DOWN;
    } 

    return (orig_status != p->status);
}

static void
send_port_status(struct sw_port *p, uint8_t status) 
{
    struct ofpbuf *buffer;
    struct ofp_port_status *ops;
    ops = make_openflow_xid(sizeof *ops, OFPT_PORT_STATUS, 0, &buffer);
    ops->reason = status;
    memset(ops->pad, 0, sizeof ops->pad);
    fill_port_desc(p->dp, p, &ops->desc);

    send_openflow_buffer(p->dp, buffer, NULL);
}

void
send_flow_expired(struct datapath *dp, struct sw_flow *flow,
                  enum ofp_flow_expired_reason reason)
{
    struct ofpbuf *buffer;
    struct ofp_flow_expired *ofe;
    ofe = make_openflow_xid(sizeof *ofe, OFPT_FLOW_EXPIRED, 0, &buffer);
    flow_fill_match(&ofe->match, &flow->key);

    ofe->priority = htons(flow->priority);
    ofe->reason = reason;
    memset(ofe->pad, 0, sizeof ofe->pad);

    ofe->duration     = htonl(time_now() - flow->created);
    memset(ofe->pad2, 0, sizeof ofe->pad2);
    ofe->packet_count = htonll(flow->packet_count);
    ofe->byte_count   = htonll(flow->byte_count);
    send_openflow_buffer(dp, buffer, NULL);
}

void
dp_send_error_msg(struct datapath *dp, const struct sender *sender,
                  uint16_t type, uint16_t code, const void *data, size_t len)
{
    struct ofpbuf *buffer;
    struct ofp_error_msg *oem;
    oem = make_openflow_reply(sizeof(*oem)+len, OFPT_ERROR, sender, &buffer);
    oem->type = htons(type);
    oem->code = htons(code);
    memcpy(oem->data, data, len);
    send_openflow_buffer(dp, buffer, sender);
}

static void
fill_flow_stats(struct ofpbuf *buffer, struct sw_flow *flow,
                int table_idx, time_t now)
{
    struct ofp_flow_stats *ofs;
    int length = sizeof *ofs + sizeof *ofs->actions * flow->n_actions;
    ofs = ofpbuf_put_uninit(buffer, length);
    ofs->length          = htons(length);
    ofs->table_id        = table_idx;
    ofs->pad             = 0;
    ofs->match.wildcards = htonl(flow->key.wildcards);
    ofs->match.in_port   = flow->key.flow.in_port;
    memcpy(ofs->match.dl_src, flow->key.flow.dl_src, ETH_ADDR_LEN);
    memcpy(ofs->match.dl_dst, flow->key.flow.dl_dst, ETH_ADDR_LEN);
    ofs->match.dl_vlan   = flow->key.flow.dl_vlan;
    ofs->match.dl_type   = flow->key.flow.dl_type;
    ofs->match.nw_src    = flow->key.flow.nw_src;
    ofs->match.nw_dst    = flow->key.flow.nw_dst;
    ofs->match.nw_proto  = flow->key.flow.nw_proto;
    ofs->match.pad       = 0;
    ofs->match.tp_src    = flow->key.flow.tp_src;
    ofs->match.tp_dst    = flow->key.flow.tp_dst;
    ofs->duration        = htonl(now - flow->created);
    ofs->priority        = htons(flow->priority);
    ofs->idle_timeout    = htons(flow->idle_timeout);
    ofs->hard_timeout    = htons(flow->hard_timeout);
    memset(ofs->pad2, 0, sizeof ofs->pad2);
    ofs->packet_count    = htonll(flow->packet_count);
    ofs->byte_count      = htonll(flow->byte_count);
    memcpy(ofs->actions, flow->actions,
           sizeof *ofs->actions * flow->n_actions);
}


/* 'buffer' was received on 'p', which may be a a physical switch port or a
 * null pointer.  Process it according to 'dp''s flow table.  Returns 0 if
 * successful, in which case 'buffer' is destroyed, or -ESRCH if there is no
 * matching flow, in which case 'buffer' still belongs to the caller. */
<<<<<<< HEAD
int run_flow_through_tables(struct datapath *dp, struct buffer *buffer,
                            struct sw_port *p)
=======
int run_flow_through_tables(struct datapath *dp, struct ofpbuf *buffer,
                            int in_port)
>>>>>>> a3d01200
{
    struct sw_flow_key key;
    struct sw_flow *flow;

    key.wildcards = 0;
    if (flow_extract(buffer, p ? port_no(dp, p) : OFPP_NONE, &key.flow)
        && (dp->flags & OFPC_FRAG_MASK) == OFPC_FRAG_DROP) {
        /* Drop fragment. */
        ofpbuf_delete(buffer);
        return 0;
    }
	if (p && p->flags & (OFPPFL_NO_RECV | OFPPFL_NO_RECV_STP)
        && p->flags & (!eth_addr_equals(key.flow.dl_dst, stp_eth_addr)
                       ? OFPPFL_NO_RECV : OFPPFL_NO_RECV_STP)) {
		buffer_delete(buffer);
		return 0;
	}

    flow = chain_lookup(dp->chain, &key);
    if (flow != NULL) {
        flow_used(flow, buffer);
        execute_actions(dp, buffer, port_no(dp, p),
                        &key, flow->actions, flow->n_actions, false);
        return 0;
    } else {
        return -ESRCH;
    }
}

<<<<<<< HEAD
/* 'buffer' was received on 'p', which may be a a physical switch port or a
 * null pointer.  Process it according to 'dp''s flow table, sending it up to
 * the controller if no flow matches.  Takes ownership of 'buffer'. */
void fwd_port_input(struct datapath *dp, struct buffer *buffer,
                    struct sw_port *p)
=======
/* 'buffer' was received on 'in_port', a physical switch port between 0 and
 * OFPP_MAX.  Process it according to 'dp''s flow table, sending it up to the
 * controller if no flow matches.  Takes ownership of 'buffer'. */
void fwd_port_input(struct datapath *dp, struct ofpbuf *buffer, int in_port) 
>>>>>>> a3d01200
{
    if (run_flow_through_tables(dp, buffer, p)) {
        dp_output_control(dp, buffer, port_no(dp, p),
                          dp->miss_send_len, OFPR_NO_MATCH);
    }
}

static void
<<<<<<< HEAD
do_output(struct datapath *dp, struct buffer *buffer, int in_port,
          size_t max_len, int out_port, bool ignore_no_fwd)
=======
do_output(struct datapath *dp, struct ofpbuf *buffer, int in_port,
          size_t max_len, int out_port)
>>>>>>> a3d01200
{
    if (out_port != OFPP_CONTROLLER) {
        dp_output_port(dp, buffer, in_port, out_port, ignore_no_fwd);
    } else {
        dp_output_control(dp, buffer, in_port, max_len, OFPR_ACTION);
    }
}

static void
execute_actions(struct datapath *dp, struct ofpbuf *buffer,
                int in_port, const struct sw_flow_key *key,
                const struct ofp_action *actions, int n_actions,
                bool ignore_no_fwd)
{
    /* Every output action needs a separate clone of 'buffer', but the common
     * case is just a single output action, so that doing a clone and then
     * freeing the original buffer is wasteful.  So the following code is
     * slightly obscure just to avoid that. */
    int prev_port;
    size_t max_len=0;        /* Initialze to make compiler happy */
    uint16_t eth_proto;
    int i;

    prev_port = -1;
    eth_proto = ntohs(key->flow.dl_type);

    for (i = 0; i < n_actions; i++) {
        const struct ofp_action *a = &actions[i];
        struct eth_header *eh = buffer->l2;

        if (prev_port != -1) {
<<<<<<< HEAD
            do_output(dp, buffer_clone(buffer), in_port, max_len, prev_port,
                      ignore_no_fwd);
=======
            do_output(dp, ofpbuf_clone(buffer), in_port, max_len, prev_port);
>>>>>>> a3d01200
            prev_port = -1;
        }

        switch (ntohs(a->type)) {
        case OFPAT_OUTPUT:
            prev_port = ntohs(a->arg.output.port);
            max_len = ntohs(a->arg.output.max_len);
            break;

        case OFPAT_SET_DL_VLAN:
            modify_vlan(buffer, key, a);
            break;

        case OFPAT_SET_DL_SRC:
            memcpy(eh->eth_src, a->arg.dl_addr, sizeof eh->eth_src);
            break;

        case OFPAT_SET_DL_DST:
            memcpy(eh->eth_dst, a->arg.dl_addr, sizeof eh->eth_dst);
            break;

        case OFPAT_SET_NW_SRC:
        case OFPAT_SET_NW_DST:
            modify_nh(buffer, eth_proto, key->flow.nw_proto, a);
            break;

        case OFPAT_SET_TP_SRC:
        case OFPAT_SET_TP_DST:
            modify_th(buffer, eth_proto, key->flow.nw_proto, a);
            break;

        default:
            NOT_REACHED();
        }
    }
    if (prev_port != -1)
        do_output(dp, buffer, in_port, max_len, prev_port, ignore_no_fwd);
    else
        ofpbuf_delete(buffer);
}

static void modify_nh(struct ofpbuf *buffer, uint16_t eth_proto,
                      uint8_t nw_proto, const struct ofp_action *a)
{
    if (eth_proto == ETH_TYPE_IP) {
        struct ip_header *nh = buffer->l3;
        uint32_t new, *field;

        new = a->arg.nw_addr;
        field = a->type == OFPAT_SET_NW_SRC ? &nh->ip_src : &nh->ip_dst;
        if (nw_proto == IP_TYPE_TCP) {
            struct tcp_header *th = buffer->l4;
            th->tcp_csum = recalc_csum32(th->tcp_csum, *field, new);
        } else if (nw_proto == IP_TYPE_UDP) {
            struct udp_header *th = buffer->l4;
            if (th->udp_csum) {
                th->udp_csum = recalc_csum32(th->udp_csum, *field, new);
                if (!th->udp_csum) {
                    th->udp_csum = 0xffff;
                }
            }
        }
        nh->ip_csum = recalc_csum32(nh->ip_csum, *field, new);
        *field = new;
    }
}

static void modify_th(struct ofpbuf *buffer, uint16_t eth_proto,
                      uint8_t nw_proto, const struct ofp_action *a)
{
    if (eth_proto == ETH_TYPE_IP) {
        uint16_t new, *field;

        new = a->arg.tp;

        if (nw_proto == IP_TYPE_TCP) {
            struct tcp_header *th = buffer->l4;
            field = a->type == OFPAT_SET_TP_SRC ? &th->tcp_src : &th->tcp_dst;
            th->tcp_csum = recalc_csum16(th->tcp_csum, *field, new);
            *field = new;
        } else if (nw_proto == IP_TYPE_UDP) {
            struct udp_header *th = buffer->l4;
            field = a->type == OFPAT_SET_TP_SRC ? &th->udp_src : &th->udp_dst;
            th->udp_csum = recalc_csum16(th->udp_csum, *field, new);
            *field = new;
        }
    }
}

static void
modify_vlan(struct ofpbuf *buffer,
            const struct sw_flow_key *key, const struct ofp_action *a)
{
    uint16_t new_id = a->arg.vlan_id;
    struct vlan_eth_header *veh;

    if (new_id != htons(OFP_VLAN_NONE)) {
        if (key->flow.dl_vlan != htons(OFP_VLAN_NONE)) {
            /* Modify vlan id, but maintain other TCI values */
            veh = buffer->l2;
            veh->veth_tci &= ~htons(VLAN_VID);
            veh->veth_tci |= new_id;
        } else {
            /* Insert new vlan id. */
            struct eth_header *eh = buffer->l2;
            struct vlan_eth_header tmp;
            memcpy(tmp.veth_dst, eh->eth_dst, ETH_ADDR_LEN);
            memcpy(tmp.veth_src, eh->eth_src, ETH_ADDR_LEN);
            tmp.veth_type = htons(ETH_TYPE_VLAN);
            tmp.veth_tci = new_id;
            tmp.veth_next_type = eh->eth_type;
            
            veh = ofpbuf_push_uninit(buffer, VLAN_HEADER_LEN);
            memcpy(veh, &tmp, sizeof tmp);
            buffer->l2 = (char*)buffer->l2 - VLAN_HEADER_LEN;
        }
    } else  {
        /* Remove an existing vlan header if it exists */
        veh = buffer->l2;
        if (veh->veth_type == htons(ETH_TYPE_VLAN)) {
            struct eth_header tmp;
            
            memcpy(tmp.eth_dst, veh->veth_dst, ETH_ADDR_LEN);
            memcpy(tmp.eth_src, veh->veth_src, ETH_ADDR_LEN);
            tmp.eth_type = veh->veth_next_type;
            
            buffer->size -= VLAN_HEADER_LEN;
            buffer->data = (char*)buffer->data + VLAN_HEADER_LEN;
            buffer->l2 = (char*)buffer->l2 + VLAN_HEADER_LEN;
            memcpy(buffer->data, &tmp, sizeof tmp);
        }
    }
}

static int
recv_features_request(struct datapath *dp, const struct sender *sender,
                      const void *msg) 
{
    dp_send_features_reply(dp, sender);
    return 0;
}

static int
recv_get_config_request(struct datapath *dp, const struct sender *sender,
                        const void *msg) 
{
    struct ofpbuf *buffer;
    struct ofp_switch_config *osc;

    osc = make_openflow_reply(sizeof *osc, OFPT_GET_CONFIG_REPLY,
                              sender, &buffer);

    osc->flags = htons(dp->flags);
    osc->miss_send_len = htons(dp->miss_send_len);

    return send_openflow_buffer(dp, buffer, sender);
}

static int
recv_set_config(struct datapath *dp, const struct sender *sender UNUSED,
                const void *msg)
{
    const struct ofp_switch_config *osc = msg;
    int flags;

    flags = ntohs(osc->flags) & (OFPC_SEND_FLOW_EXP | OFPC_FRAG_MASK);
    if ((flags & OFPC_FRAG_MASK) != OFPC_FRAG_NORMAL
        && (flags & OFPC_FRAG_MASK) != OFPC_FRAG_DROP) {
        flags = (flags & ~OFPC_FRAG_MASK) | OFPC_FRAG_DROP;
    }
    dp->flags = flags;
    dp->miss_send_len = ntohs(osc->miss_send_len);
    return 0;
}

static int
recv_packet_out(struct datapath *dp, const struct sender *sender UNUSED,
                const void *msg)
{
    const struct ofp_packet_out *opo = msg;
    struct sw_flow_key key;
    struct ofpbuf *buffer;
    int n_actions = ntohs(opo->n_actions);
    int act_len = n_actions * sizeof opo->actions[0];

    if (act_len > (ntohs(opo->header.length) - sizeof *opo)) {
        VLOG_DBG_RL(&rl, "message too short for number of actions");
        return -EINVAL;
    }

    if (ntohl(opo->buffer_id) == (uint32_t) -1) {
        /* FIXME: can we avoid copying data here? */
        int data_len = ntohs(opo->header.length) - sizeof *opo - act_len;
        buffer = ofpbuf_new(data_len);
        ofpbuf_put(buffer, &opo->actions[n_actions], data_len);
    } else {
        buffer = retrieve_buffer(ntohl(opo->buffer_id));
        if (!buffer) {
            return -ESRCH; 
        }
    }
 
    flow_extract(buffer, ntohs(opo->in_port), &key.flow);
    execute_actions(dp, buffer, ntohs(opo->in_port),
                    &key, opo->actions, n_actions, true);

   return 0;
}

static int
recv_port_mod(struct datapath *dp, const struct sender *sender UNUSED,
              const void *msg)
{
    const struct ofp_port_mod *opm = msg;

    dp_update_port_flags(dp, opm);

    return 0;
}

static int
add_flow(struct datapath *dp, const struct ofp_flow_mod *ofm)
{
    int error = -ENOMEM;
    int n_actions;
    int i;
    struct sw_flow *flow;


    /* To prevent loops, make sure there's no action to send to the
     * OFP_TABLE virtual port.
     */
    n_actions = (ntohs(ofm->header.length) - sizeof *ofm) 
            / sizeof *ofm->actions;
    for (i=0; i<n_actions; i++) {
        const struct ofp_action *a = &ofm->actions[i];

        if (a->type == htons(OFPAT_OUTPUT)
                    && (a->arg.output.port == htons(OFPP_TABLE)
                        || a->arg.output.port == htons(OFPP_NONE)
                        || a->arg.output.port == ofm->match.in_port)) {
            /* xxx Send fancy new error message? */
            goto error;
        }
    }

    /* Allocate memory. */
    flow = flow_alloc(n_actions);
    if (flow == NULL)
        goto error;

    /* Fill out flow. */
    flow_extract_match(&flow->key, &ofm->match);
    flow->priority = flow->key.wildcards ? ntohs(ofm->priority) : -1;
    flow->idle_timeout = ntohs(ofm->idle_timeout);
    flow->hard_timeout = ntohs(ofm->hard_timeout);
    flow->used = flow->created = time_now();
    flow->n_actions = n_actions;
    flow->byte_count = 0;
    flow->packet_count = 0;
    memcpy(flow->actions, ofm->actions, n_actions * sizeof *flow->actions);

    /* Act. */
    error = chain_insert(dp->chain, flow);
    if (error) {
        goto error_free_flow; 
    }
    error = 0;
    if (ntohl(ofm->buffer_id) != UINT32_MAX) {
        struct ofpbuf *buffer = retrieve_buffer(ntohl(ofm->buffer_id));
        if (buffer) {
            struct sw_flow_key key;
            uint16_t in_port = ntohs(ofm->match.in_port);
            flow_used(flow, buffer);
            flow_extract(buffer, in_port, &key.flow);
            execute_actions(dp, buffer, in_port, &key,
                            ofm->actions, n_actions, false);
        } else {
            error = -ESRCH; 
        }
    }
    return error;

error_free_flow:
    flow_free(flow);
error:
    if (ntohl(ofm->buffer_id) != (uint32_t) -1)
        discard_buffer(ntohl(ofm->buffer_id));
    return error;
}

static int
recv_flow(struct datapath *dp, const struct sender *sender UNUSED,
          const void *msg)
{
    const struct ofp_flow_mod *ofm = msg;
    uint16_t command = ntohs(ofm->command);

    if (command == OFPFC_ADD) {
        return add_flow(dp, ofm);
    }  else if (command == OFPFC_DELETE) {
        struct sw_flow_key key;
        flow_extract_match(&key, &ofm->match);
        return chain_delete(dp->chain, &key, 0, 0) ? 0 : -ESRCH;
    } else if (command == OFPFC_DELETE_STRICT) {
        struct sw_flow_key key;
        uint16_t priority;
        flow_extract_match(&key, &ofm->match);
        priority = key.wildcards ? ntohs(ofm->priority) : -1;
        return chain_delete(dp->chain, &key, priority, 1) ? 0 : -ESRCH;
    } else {
        return -ENODEV;
    }
}

static int desc_stats_dump(struct datapath *dp, void *state,
                              struct ofpbuf *buffer)
{
    struct ofp_desc_stats *ods = ofpbuf_put_uninit(buffer, sizeof *ods);

    strncpy(ods->mfr_desc, &mfr_desc, sizeof ods->mfr_desc);
    strncpy(ods->hw_desc, &hw_desc, sizeof ods->hw_desc);
    strncpy(ods->sw_desc, &sw_desc, sizeof ods->sw_desc);
    strncpy(ods->serial_num, &serial_num, sizeof ods->serial_num);

    return 0;
}

struct flow_stats_state {
    int table_idx;
    struct sw_table_position position;
    struct ofp_flow_stats_request rq;
    time_t now;

    struct ofpbuf *buffer;
};

#define MAX_FLOW_STATS_BYTES 4096

static int flow_stats_init(struct datapath *dp, const void *body, int body_len,
                           void **state)
{
    const struct ofp_flow_stats_request *fsr = body;
    struct flow_stats_state *s = xmalloc(sizeof *s);
    s->table_idx = fsr->table_id == 0xff ? 0 : fsr->table_id;
    memset(&s->position, 0, sizeof s->position);
    s->rq = *fsr;
    *state = s;
    return 0;
}

static int flow_stats_dump_callback(struct sw_flow *flow, void *private)
{
    struct flow_stats_state *s = private;
    fill_flow_stats(s->buffer, flow, s->table_idx, s->now);
    return s->buffer->size >= MAX_FLOW_STATS_BYTES;
}

static int flow_stats_dump(struct datapath *dp, void *state,
                           struct ofpbuf *buffer)
{
    struct flow_stats_state *s = state;
    struct sw_flow_key match_key;

    flow_extract_match(&match_key, &s->rq.match);
    s->buffer = buffer;
    s->now = time_now();
    while (s->table_idx < dp->chain->n_tables
           && (s->rq.table_id == 0xff || s->rq.table_id == s->table_idx))
    {
        struct sw_table *table = dp->chain->tables[s->table_idx];

        if (table->iterate(table, &match_key, &s->position,
                           flow_stats_dump_callback, s))
            break;

        s->table_idx++;
        memset(&s->position, 0, sizeof s->position);
    }
    return s->buffer->size >= MAX_FLOW_STATS_BYTES;
}

static void flow_stats_done(void *state)
{
    free(state);
}

struct aggregate_stats_state {
    struct ofp_aggregate_stats_request rq;
};

static int aggregate_stats_init(struct datapath *dp,
                                const void *body, int body_len,
                                void **state)
{
    const struct ofp_aggregate_stats_request *rq = body;
    struct aggregate_stats_state *s = xmalloc(sizeof *s);
    s->rq = *rq;
    *state = s;
    return 0;
}

static int aggregate_stats_dump_callback(struct sw_flow *flow, void *private)
{
    struct ofp_aggregate_stats_reply *rpy = private;
    rpy->packet_count += flow->packet_count;
    rpy->byte_count += flow->byte_count;
    rpy->flow_count++;
    return 0;
}

static int aggregate_stats_dump(struct datapath *dp, void *state,
                                struct ofpbuf *buffer)
{
    struct aggregate_stats_state *s = state;
    struct ofp_aggregate_stats_request *rq = &s->rq;
    struct ofp_aggregate_stats_reply *rpy;
    struct sw_table_position position;
    struct sw_flow_key match_key;
    int table_idx;

    rpy = ofpbuf_put_uninit(buffer, sizeof *rpy);
    memset(rpy, 0, sizeof *rpy);

    flow_extract_match(&match_key, &rq->match);
    table_idx = rq->table_id == 0xff ? 0 : rq->table_id;
    memset(&position, 0, sizeof position);
    while (table_idx < dp->chain->n_tables
           && (rq->table_id == 0xff || rq->table_id == table_idx))
    {
        struct sw_table *table = dp->chain->tables[table_idx];
        int error;

        error = table->iterate(table, &match_key, &position,
                               aggregate_stats_dump_callback, rpy);
        if (error)
            return error;

        table_idx++;
        memset(&position, 0, sizeof position);
    }

    rpy->packet_count = htonll(rpy->packet_count);
    rpy->byte_count = htonll(rpy->byte_count);
    rpy->flow_count = htonl(rpy->flow_count);
    return 0;
}

static void aggregate_stats_done(void *state) 
{
    free(state);
}

static int table_stats_dump(struct datapath *dp, void *state,
                            struct ofpbuf *buffer)
{
    int i;
    for (i = 0; i < dp->chain->n_tables; i++) {
        struct ofp_table_stats *ots = ofpbuf_put_uninit(buffer, sizeof *ots);
        struct sw_table_stats stats;
        dp->chain->tables[i]->stats(dp->chain->tables[i], &stats);
        strncpy(ots->name, stats.name, sizeof ots->name);
        ots->table_id = i;
        ots->wildcards = htonl(stats.wildcards);
        memset(ots->pad, 0, sizeof ots->pad);
        ots->max_entries = htonl(stats.max_flows);
        ots->active_count = htonl(stats.n_flows);
        ots->matched_count = htonll(stats.n_matched);
    }
    return 0;
}

struct port_stats_state {
    int port;
};

static int port_stats_init(struct datapath *dp, const void *body, int body_len,
               void **state)
{
    struct port_stats_state *s = xmalloc(sizeof *s);
    s->port = 0;
    *state = s;
    return 0;
}

static int port_stats_dump(struct datapath *dp, void *state,
                           struct ofpbuf *buffer)
{
    struct port_stats_state *s = state;
    int i;

    for (i = s->port; i < OFPP_MAX; i++) {
        struct sw_port *p = &dp->ports[i];
        struct ofp_port_stats *ops;
        if (!p->netdev) {
            continue;
        }
        ops = ofpbuf_put_uninit(buffer, sizeof *ops);
        ops->port_no = htons(port_no(dp, p));
        memset(ops->pad, 0, sizeof ops->pad);
        ops->rx_packets   = htonll(p->rx_packets);
        ops->tx_packets   = htonll(p->tx_packets);
        ops->rx_bytes     = htonll(p->rx_bytes);
        ops->tx_bytes     = htonll(p->tx_bytes);
        ops->rx_dropped   = htonll(-1);
        ops->tx_dropped   = htonll(p->tx_dropped);
        ops->rx_errors    = htonll(-1);
        ops->tx_errors    = htonll(-1);
        ops->rx_frame_err = htonll(-1);
        ops->rx_over_err  = htonll(-1);
        ops->rx_crc_err   = htonll(-1);
        ops->collisions   = htonll(-1);
        ops++;
    }
    s->port = i;
    return 0;
}

static void port_stats_done(void *state)
{
    free(state);
}

struct stats_type {
    /* Value for 'type' member of struct ofp_stats_request. */
    int type;

    /* Minimum and maximum acceptable number of bytes in body member of
     * struct ofp_stats_request. */
    size_t min_body, max_body;

    /* Prepares to dump some kind of statistics on 'dp'.  'body' and
     * 'body_len' are the 'body' member of the struct ofp_stats_request.
     * Returns zero if successful, otherwise a negative error code.
     * May initialize '*state' to state information.  May be null if no
     * initialization is required.*/
    int (*init)(struct datapath *dp, const void *body, int body_len,
            void **state);

    /* Appends statistics for 'dp' to 'buffer', which initially contains a
     * struct ofp_stats_reply.  On success, it should return 1 if it should be
     * called again later with another buffer, 0 if it is done, or a negative
     * errno value on failure. */
    int (*dump)(struct datapath *dp, void *state, struct ofpbuf *buffer);

    /* Cleans any state created by the init or dump functions.  May be null
     * if no cleanup is required. */
    void (*done)(void *state);
};

static const struct stats_type stats[] = {
    {
        OFPST_DESC,
        0,
        0,
        NULL,
        desc_stats_dump,
        NULL
    },
    {
        OFPST_FLOW,
        sizeof(struct ofp_flow_stats_request),
        sizeof(struct ofp_flow_stats_request),
        flow_stats_init,
        flow_stats_dump,
        flow_stats_done
    },
    {
        OFPST_AGGREGATE,
        sizeof(struct ofp_aggregate_stats_request),
        sizeof(struct ofp_aggregate_stats_request),
        aggregate_stats_init,
        aggregate_stats_dump,
        aggregate_stats_done
    },
    {
        OFPST_TABLE,
        0,
        0,
        NULL,
        table_stats_dump,
        NULL
    },
    {
        OFPST_PORT,
        0,
        0,
        port_stats_init,
        port_stats_dump,
        port_stats_done
    },
};

struct stats_dump_cb {
    bool done;
    struct ofp_stats_request *rq;
    struct sender sender;
    const struct stats_type *s;
    void *state;
};

static int
stats_dump(struct datapath *dp, void *cb_)
{
    struct stats_dump_cb *cb = cb_;
    struct ofp_stats_reply *osr;
    struct ofpbuf *buffer;
    int err;

    if (cb->done) {
        return 0;
    }

    osr = make_openflow_reply(sizeof *osr, OFPT_STATS_REPLY, &cb->sender,
                              &buffer);
    osr->type = htons(cb->s->type);
    osr->flags = 0;

    err = cb->s->dump(dp, cb->state, buffer);
    if (err >= 0) {
        int err2;
        if (!err) {
            cb->done = true;
        } else {
            /* Buffer might have been reallocated, so find our data again. */
            osr = ofpbuf_at_assert(buffer, 0, sizeof *osr);
            osr->flags = ntohs(OFPSF_REPLY_MORE);
        }
        err2 = send_openflow_buffer(dp, buffer, &cb->sender);
        if (err2) {
            err = err2;
        }
    }

    return err;
}

static void
stats_done(void *cb_)
{
    struct stats_dump_cb *cb = cb_;
    if (cb) {
        if (cb->s->done) {
            cb->s->done(cb->state);
        }
        free(cb);
    }
}

static int
recv_stats_request(struct datapath *dp, const struct sender *sender,
                   const void *oh)
{
    const struct ofp_stats_request *rq = oh;
    size_t rq_len = ntohs(rq->header.length);
    const struct stats_type *st;
    struct stats_dump_cb *cb;
    int type, body_len;
    int err;

    type = ntohs(rq->type);
<<<<<<< HEAD
    if (type >= ARRAY_SIZE(stats) || !stats[type].dump) {
        dp_send_error_msg(dp, sender, OFPET_BAD_REQUEST, OFPBRC_BAD_STAT,
                          rq, rq_len);
        VLOG_WARN_RL(&rl, "received stats request of unknown type %d", type);
        return -EINVAL;
=======
    for (st = stats; ; st++) {
        if (st >= &stats[ARRAY_SIZE(stats)]) {
            VLOG_WARN_RL(&rl, "received stats request of unknown type %d",
                         type);
            return -EINVAL;
        } else if (type == st->type) {
            break;
        }
>>>>>>> a3d01200
    }

    cb = xmalloc(sizeof *cb);
    cb->done = false;
    cb->rq = xmemdup(rq, rq_len);
    cb->sender = *sender;
    cb->s = st;
    cb->state = NULL;
    
    body_len = rq_len - offsetof(struct ofp_stats_request, body);
    if (body_len < cb->s->min_body || body_len > cb->s->max_body) {
        VLOG_WARN_RL(&rl, "stats request type %d with bad body length %d",
                     type, body_len);
        err = -EINVAL;
        goto error;
    }

    if (cb->s->init) {
        err = cb->s->init(dp, rq->body, body_len, &cb->state);
        if (err) {
            VLOG_WARN_RL(&rl,
                         "failed initialization of stats request type %d: %s",
                         type, strerror(-err));
            goto error;
        }
    }

    remote_start_dump(sender->remote, stats_dump, stats_done, cb);
    return 0;

error:
    free(cb->rq);
    free(cb);
    return err;
}

static int
recv_echo_request(struct datapath *dp, const struct sender *sender,
                  const void *oh)
{
    return send_openflow_buffer(dp, make_echo_reply(oh), sender);
}

static int
recv_echo_reply(struct datapath *dp UNUSED, const struct sender *sender UNUSED,
                  const void *oh UNUSED)
{
    return 0;
}

/* 'msg', which is 'length' bytes long, was received from the control path.
 * Apply it to 'chain'. */
int
fwd_control_input(struct datapath *dp, const struct sender *sender,
                  const void *msg, size_t length)
{
<<<<<<< HEAD
    struct openflow_packet {
        size_t min_size;
        int (*handler)(struct datapath *, const struct sender *, const void *);
    };

    static const struct openflow_packet packets[] = {
        [OFPT_FEATURES_REQUEST] = {
            sizeof (struct ofp_header),
            recv_features_request,
        },
        [OFPT_GET_CONFIG_REQUEST] = {
            sizeof (struct ofp_header),
            recv_get_config_request,
        },
        [OFPT_SET_CONFIG] = {
            sizeof (struct ofp_switch_config),
            recv_set_config,
        },
        [OFPT_PACKET_OUT] = {
            sizeof (struct ofp_packet_out),
            recv_packet_out,
        },
        [OFPT_FLOW_MOD] = {
            sizeof (struct ofp_flow_mod),
            recv_flow,
        },
        [OFPT_PORT_MOD] = {
            sizeof (struct ofp_port_mod),
            recv_port_mod,
        },
        [OFPT_STATS_REQUEST] = {
            sizeof (struct ofp_stats_request),
            recv_stats_request,
        },
        [OFPT_ECHO_REQUEST] = {
            sizeof (struct ofp_header),
            recv_echo_request,
        },
        [OFPT_ECHO_REPLY] = {
            sizeof (struct ofp_header),
            recv_echo_reply,
        },
    };

=======
    int (*handler)(struct datapath *, const struct sender *, const void *);
>>>>>>> a3d01200
    struct ofp_header *oh;
    size_t min_size;

    /* Check encapsulated length. */
    oh = (struct ofp_header *) msg;
<<<<<<< HEAD
    if (ntohs(oh->length) > length)
=======
    if (ntohs(oh->length) > length) {
>>>>>>> a3d01200
        return -EINVAL;
    }
    assert(oh->version == OFP_VERSION);

<<<<<<< HEAD
    if (oh->type < ARRAY_SIZE(packets)) {
        const struct openflow_packet *pkt = &packets[oh->type];
        if (pkt->handler) {
            if (length < pkt->min_size)
                return -EFAULT;
            return pkt->handler(dp, sender, msg);
        }
    }
    dp_send_error_msg(dp, sender, OFPET_BAD_REQUEST, OFPBRC_BAD_TYPE,
                      msg, length);
    return -EINVAL;
=======
    /* Figure out how to handle it. */
    switch (oh->type) {
    case OFPT_FEATURES_REQUEST:
        min_size = sizeof(struct ofp_header);
        handler = recv_features_request;
        break;
    case OFPT_GET_CONFIG_REQUEST:
        min_size = sizeof(struct ofp_header);
        handler = recv_get_config_request;
        break;
    case OFPT_SET_CONFIG:
        min_size = sizeof(struct ofp_switch_config);
        handler = recv_set_config;
        break;
    case OFPT_PACKET_OUT:
        min_size = sizeof(struct ofp_packet_out);
        handler = recv_packet_out;
        break;
    case OFPT_FLOW_MOD:
        min_size = sizeof(struct ofp_flow_mod);
        handler = recv_flow;
        break;
    case OFPT_PORT_MOD:
        min_size = sizeof(struct ofp_port_mod);
        handler = recv_port_mod;
        break;
    case OFPT_STATS_REQUEST:
        min_size = sizeof(struct ofp_stats_request);
        handler = recv_stats_request;
        break;
    case OFPT_ECHO_REQUEST:
        min_size = sizeof(struct ofp_header);
        handler = recv_echo_request;
        break;
    case OFPT_ECHO_REPLY:
        min_size = sizeof(struct ofp_header);
        handler = recv_echo_reply;
        break;
    default:
        return -ENOSYS;
    }

    /* Handle it. */
    if (length < min_size)
        return -EFAULT;
    return handler(dp, sender, msg);
>>>>>>> a3d01200
}

/* Packet buffering. */

#define OVERWRITE_SECS  1

struct packet_buffer {
    struct ofpbuf *buffer;
    uint32_t cookie;
    time_t timeout;
};

static struct packet_buffer buffers[N_PKT_BUFFERS];
static unsigned int buffer_idx;

uint32_t save_buffer(struct ofpbuf *buffer)
{
    struct packet_buffer *p;
    uint32_t id;

    buffer_idx = (buffer_idx + 1) & PKT_BUFFER_MASK;
    p = &buffers[buffer_idx];
    if (p->buffer) {
        /* Don't buffer packet if existing entry is less than
         * OVERWRITE_SECS old. */
        if (time_now() < p->timeout) { /* FIXME */
            return -1;
        } else {
            ofpbuf_delete(p->buffer); 
        }
    }
    /* Don't use maximum cookie value since the all-bits-1 id is
     * special. */
    if (++p->cookie >= (1u << PKT_COOKIE_BITS) - 1)
        p->cookie = 0;
    p->buffer = ofpbuf_clone(buffer);      /* FIXME */
    p->timeout = time_now() + OVERWRITE_SECS; /* FIXME */
    id = buffer_idx | (p->cookie << PKT_BUFFER_BITS);

    return id;
}

static struct ofpbuf *retrieve_buffer(uint32_t id)
{
    struct ofpbuf *buffer = NULL;
    struct packet_buffer *p;

    p = &buffers[id & PKT_BUFFER_MASK];
    if (p->cookie == id >> PKT_BUFFER_BITS) {
        buffer = p->buffer;
        p->buffer = NULL;
    } else {
        printf("cookie mismatch: %x != %x\n",
               id >> PKT_BUFFER_BITS, p->cookie);
    }

    return buffer;
}

static void discard_buffer(uint32_t id)
{
    struct packet_buffer *p;

    p = &buffers[id & PKT_BUFFER_MASK];
    if (p->cookie == id >> PKT_BUFFER_BITS) {
        ofpbuf_delete(p->buffer);
        p->buffer = NULL;
    }
}<|MERGE_RESOLUTION|>--- conflicted
+++ resolved
@@ -48,12 +48,8 @@
 #include "packets.h"
 #include "poll-loop.h"
 #include "rconn.h"
-<<<<<<< HEAD
 #include "stp.h"
-#include "vconn.h"
-=======
 #include "switch-flow.h"
->>>>>>> a3d01200
 #include "table.h"
 #include "timeval.h"
 #include "vconn.h"
@@ -149,13 +145,8 @@
 static void remote_wait(struct remote *);
 static void remote_destroy(struct remote *);
 
-<<<<<<< HEAD
-void dp_output_port(struct datapath *, struct buffer *,
+void dp_output_port(struct datapath *, struct ofpbuf *,
                     int in_port, int out_port, bool ignore_no_fwd);
-=======
-void dp_output_port(struct datapath *, struct ofpbuf *,
-                    int in_port, int out_port);
->>>>>>> a3d01200
 void dp_update_port_flags(struct datapath *dp, const struct ofp_port_mod *opm);
 void dp_output_control(struct datapath *, struct ofpbuf *, int in_port,
                        size_t max_len, int reason);
@@ -166,14 +157,9 @@
 static void del_switch_port(struct sw_port *p);
 static void execute_actions(struct datapath *, struct ofpbuf *,
                             int in_port, const struct sw_flow_key *,
-<<<<<<< HEAD
                             const struct ofp_action *, int n_actions,
                             bool ignore_no_fwd);
-static void modify_vlan(struct buffer *buffer, const struct sw_flow_key *key,
-=======
-                            const struct ofp_action *, int n_actions);
 static void modify_vlan(struct ofpbuf *buffer, const struct sw_flow_key *key,
->>>>>>> a3d01200
                         const struct ofp_action *a);
 static void modify_nh(struct ofpbuf *buffer, uint16_t eth_proto,
                       uint8_t nw_proto, const struct ofp_action *a);
@@ -191,14 +177,9 @@
 
 #define PKT_COOKIE_BITS (32 - PKT_BUFFER_BITS)
 
-<<<<<<< HEAD
-int run_flow_through_tables(struct datapath *, struct buffer *,
+int run_flow_through_tables(struct datapath *, struct ofpbuf *,
                             struct sw_port *);
-void fwd_port_input(struct datapath *, struct buffer *, struct sw_port *);
-=======
-int run_flow_through_tables(struct datapath *, struct ofpbuf *, int in_port);
-void fwd_port_input(struct datapath *, struct ofpbuf *, int in_port);
->>>>>>> a3d01200
+void fwd_port_input(struct datapath *, struct ofpbuf *, struct sw_port *);
 int fwd_control_input(struct datapath *, const struct sender *,
                       const void *, size_t);
 
@@ -550,12 +531,8 @@
             continue;
         }
         if (prev_port != -1) {
-<<<<<<< HEAD
-            dp_output_port(dp, buffer_clone(buffer), in_port, prev_port,
+            dp_output_port(dp, ofpbuf_clone(buffer), in_port, prev_port,
                            false);
-=======
-            dp_output_port(dp, ofpbuf_clone(buffer), in_port, prev_port);
->>>>>>> a3d01200
         }
         prev_port = port_no(dp, p);
     }
@@ -590,13 +567,8 @@
 /* Takes ownership of 'buffer' and transmits it to 'out_port' on 'dp'.
  */
 void
-<<<<<<< HEAD
-dp_output_port(struct datapath *dp, struct buffer *buffer,
+dp_output_port(struct datapath *dp, struct ofpbuf *buffer,
                int in_port, int out_port, bool ignore_no_fwd)
-=======
-dp_output_port(struct datapath *dp, struct ofpbuf *buffer,
-               int in_port, int out_port)
->>>>>>> a3d01200
 {
 
     assert(buffer);
@@ -609,14 +581,9 @@
     } else if (out_port == OFPP_IN_PORT) {
         output_packet(dp, buffer, in_port);
     } else if (out_port == OFPP_TABLE) {
-<<<<<<< HEAD
         struct sw_port *p = in_port < OFPP_MAX ? &dp->ports[in_port] : 0;
 		if (run_flow_through_tables(dp, buffer, p)) {
-			buffer_delete(buffer);
-=======
-		if (run_flow_through_tables(dp, buffer, in_port)) {
 			ofpbuf_delete(buffer);
->>>>>>> a3d01200
         }
     } else {
         if (in_port == out_port) {
@@ -879,13 +846,8 @@
  * null pointer.  Process it according to 'dp''s flow table.  Returns 0 if
  * successful, in which case 'buffer' is destroyed, or -ESRCH if there is no
  * matching flow, in which case 'buffer' still belongs to the caller. */
-<<<<<<< HEAD
-int run_flow_through_tables(struct datapath *dp, struct buffer *buffer,
+int run_flow_through_tables(struct datapath *dp, struct ofpbuf *buffer,
                             struct sw_port *p)
-=======
-int run_flow_through_tables(struct datapath *dp, struct ofpbuf *buffer,
-                            int in_port)
->>>>>>> a3d01200
 {
     struct sw_flow_key key;
     struct sw_flow *flow;
@@ -900,7 +862,7 @@
 	if (p && p->flags & (OFPPFL_NO_RECV | OFPPFL_NO_RECV_STP)
         && p->flags & (!eth_addr_equals(key.flow.dl_dst, stp_eth_addr)
                        ? OFPPFL_NO_RECV : OFPPFL_NO_RECV_STP)) {
-		buffer_delete(buffer);
+		ofpbuf_delete(buffer);
 		return 0;
 	}
 
@@ -915,18 +877,11 @@
     }
 }
 
-<<<<<<< HEAD
 /* 'buffer' was received on 'p', which may be a a physical switch port or a
  * null pointer.  Process it according to 'dp''s flow table, sending it up to
  * the controller if no flow matches.  Takes ownership of 'buffer'. */
-void fwd_port_input(struct datapath *dp, struct buffer *buffer,
+void fwd_port_input(struct datapath *dp, struct ofpbuf *buffer,
                     struct sw_port *p)
-=======
-/* 'buffer' was received on 'in_port', a physical switch port between 0 and
- * OFPP_MAX.  Process it according to 'dp''s flow table, sending it up to the
- * controller if no flow matches.  Takes ownership of 'buffer'. */
-void fwd_port_input(struct datapath *dp, struct ofpbuf *buffer, int in_port) 
->>>>>>> a3d01200
 {
     if (run_flow_through_tables(dp, buffer, p)) {
         dp_output_control(dp, buffer, port_no(dp, p),
@@ -935,13 +890,8 @@
 }
 
 static void
-<<<<<<< HEAD
-do_output(struct datapath *dp, struct buffer *buffer, int in_port,
+do_output(struct datapath *dp, struct ofpbuf *buffer, int in_port,
           size_t max_len, int out_port, bool ignore_no_fwd)
-=======
-do_output(struct datapath *dp, struct ofpbuf *buffer, int in_port,
-          size_t max_len, int out_port)
->>>>>>> a3d01200
 {
     if (out_port != OFPP_CONTROLLER) {
         dp_output_port(dp, buffer, in_port, out_port, ignore_no_fwd);
@@ -973,12 +923,8 @@
         struct eth_header *eh = buffer->l2;
 
         if (prev_port != -1) {
-<<<<<<< HEAD
-            do_output(dp, buffer_clone(buffer), in_port, max_len, prev_port,
+            do_output(dp, ofpbuf_clone(buffer), in_port, max_len, prev_port,
                       ignore_no_fwd);
-=======
-            do_output(dp, ofpbuf_clone(buffer), in_port, max_len, prev_port);
->>>>>>> a3d01200
             prev_port = -1;
         }
 
@@ -1640,13 +1586,6 @@
     int err;
 
     type = ntohs(rq->type);
-<<<<<<< HEAD
-    if (type >= ARRAY_SIZE(stats) || !stats[type].dump) {
-        dp_send_error_msg(dp, sender, OFPET_BAD_REQUEST, OFPBRC_BAD_STAT,
-                          rq, rq_len);
-        VLOG_WARN_RL(&rl, "received stats request of unknown type %d", type);
-        return -EINVAL;
-=======
     for (st = stats; ; st++) {
         if (st >= &stats[ARRAY_SIZE(stats)]) {
             VLOG_WARN_RL(&rl, "received stats request of unknown type %d",
@@ -1655,7 +1594,6 @@
         } else if (type == st->type) {
             break;
         }
->>>>>>> a3d01200
     }
 
     cb = xmalloc(sizeof *cb);
@@ -1712,81 +1650,17 @@
 fwd_control_input(struct datapath *dp, const struct sender *sender,
                   const void *msg, size_t length)
 {
-<<<<<<< HEAD
-    struct openflow_packet {
-        size_t min_size;
-        int (*handler)(struct datapath *, const struct sender *, const void *);
-    };
-
-    static const struct openflow_packet packets[] = {
-        [OFPT_FEATURES_REQUEST] = {
-            sizeof (struct ofp_header),
-            recv_features_request,
-        },
-        [OFPT_GET_CONFIG_REQUEST] = {
-            sizeof (struct ofp_header),
-            recv_get_config_request,
-        },
-        [OFPT_SET_CONFIG] = {
-            sizeof (struct ofp_switch_config),
-            recv_set_config,
-        },
-        [OFPT_PACKET_OUT] = {
-            sizeof (struct ofp_packet_out),
-            recv_packet_out,
-        },
-        [OFPT_FLOW_MOD] = {
-            sizeof (struct ofp_flow_mod),
-            recv_flow,
-        },
-        [OFPT_PORT_MOD] = {
-            sizeof (struct ofp_port_mod),
-            recv_port_mod,
-        },
-        [OFPT_STATS_REQUEST] = {
-            sizeof (struct ofp_stats_request),
-            recv_stats_request,
-        },
-        [OFPT_ECHO_REQUEST] = {
-            sizeof (struct ofp_header),
-            recv_echo_request,
-        },
-        [OFPT_ECHO_REPLY] = {
-            sizeof (struct ofp_header),
-            recv_echo_reply,
-        },
-    };
-
-=======
     int (*handler)(struct datapath *, const struct sender *, const void *);
->>>>>>> a3d01200
     struct ofp_header *oh;
     size_t min_size;
 
     /* Check encapsulated length. */
     oh = (struct ofp_header *) msg;
-<<<<<<< HEAD
-    if (ntohs(oh->length) > length)
-=======
     if (ntohs(oh->length) > length) {
->>>>>>> a3d01200
         return -EINVAL;
     }
     assert(oh->version == OFP_VERSION);
 
-<<<<<<< HEAD
-    if (oh->type < ARRAY_SIZE(packets)) {
-        const struct openflow_packet *pkt = &packets[oh->type];
-        if (pkt->handler) {
-            if (length < pkt->min_size)
-                return -EFAULT;
-            return pkt->handler(dp, sender, msg);
-        }
-    }
-    dp_send_error_msg(dp, sender, OFPET_BAD_REQUEST, OFPBRC_BAD_TYPE,
-                      msg, length);
-    return -EINVAL;
-=======
     /* Figure out how to handle it. */
     switch (oh->type) {
     case OFPT_FEATURES_REQUEST:
@@ -1826,14 +1700,15 @@
         handler = recv_echo_reply;
         break;
     default:
-        return -ENOSYS;
+        dp_send_error_msg(dp, sender, OFPET_BAD_REQUEST, OFPBRC_BAD_TYPE,
+                          msg, length);
+        return -EINVAL;
     }
 
     /* Handle it. */
     if (length < min_size)
         return -EFAULT;
     return handler(dp, sender, msg);
->>>>>>> a3d01200
 }
  
