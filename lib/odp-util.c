--- conflicted
+++ resolved
@@ -3099,11 +3099,7 @@
             break;
         }
         case OVS_TUNNEL_KEY_ATTR_OUT_PORT:
-<<<<<<< HEAD
-            tun->out_odp_port = nl_attr_get_odp_port(a);
-=======
             tun->out_odp_port = (OVS_FORCE ovs_be32)odp_to_u32(nl_attr_get_odp_port(a));
->>>>>>> c2147fb6
             break;
         case OVS_TUNNEL_KEY_ATTR_ETH_SRC:
             tun->src_mac = nl_attr_get_eth_addr(a);
