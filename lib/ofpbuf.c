/*
 * Copyright (c) 2008, 2009, 2010 Nicira Networks.
 *
 * Licensed under the Apache License, Version 2.0 (the "License");
 * you may not use this file except in compliance with the License.
 * You may obtain a copy of the License at:
 *
 *     http://www.apache.org/licenses/LICENSE-2.0
 *
 * Unless required by applicable law or agreed to in writing, software
 * distributed under the License is distributed on an "AS IS" BASIS,
 * WITHOUT WARRANTIES OR CONDITIONS OF ANY KIND, either express or implied.
 * See the License for the specific language governing permissions and
 * limitations under the License.
 */

#include <config.h>
#include "ofpbuf.h"
#include <assert.h>
#include <stdlib.h>
#include <string.h>
#include "dynamic-string.h"
#include "util.h"

/* Initializes 'b' as an empty ofpbuf that contains the 'allocated' bytes of
 * memory starting at 'base'.
 *
 * 'base' should ordinarily be the first byte of a region obtained from
 * malloc(), but in circumstances where it can be guaranteed that 'b' will
 * never need to be expanded or freed, it can be a pointer into arbitrary
 * memory. */
void
ofpbuf_use(struct ofpbuf *b, void *base, size_t allocated)
{
    b->base = b->data = base;
    b->allocated = allocated;
    b->size = 0;
    b->l2 = b->l3 = b->l4 = b->l7 = NULL;
    b->next = NULL;
    b->private_p = NULL;
}

/* Initializes 'b' as an empty ofpbuf with an initial capacity of 'size'
 * bytes. */
void
ofpbuf_init(struct ofpbuf *b, size_t size)
{
    ofpbuf_use(b, size ? xmalloc(size) : NULL, size);
}

/* Frees memory that 'b' points to. */
void
ofpbuf_uninit(struct ofpbuf *b) 
{
    if (b) {
        free(b->base);
    }
}

/* Frees memory that 'b' points to and allocates a new ofpbuf */
void
ofpbuf_reinit(struct ofpbuf *b, size_t size)
{
    ofpbuf_uninit(b);
    ofpbuf_init(b, size);
}

/* Creates and returns a new ofpbuf with an initial capacity of 'size'
 * bytes. */
struct ofpbuf *
ofpbuf_new(size_t size)
{
    struct ofpbuf *b = xmalloc(sizeof *b);
    ofpbuf_init(b, size);
    return b;
}

struct ofpbuf *
ofpbuf_clone(const struct ofpbuf *buffer)
{
    return ofpbuf_clone_data(buffer->data, buffer->size);
}

struct ofpbuf *
ofpbuf_clone_data(const void *data, size_t size)
{
    struct ofpbuf *b = ofpbuf_new(size);
    ofpbuf_put(b, data, size);
    return b;
}

/* Frees memory that 'b' points to, as well as 'b' itself. */
void
ofpbuf_delete(struct ofpbuf *b) 
{
    if (b) {
        ofpbuf_uninit(b);
        free(b);
    }
}

/* Returns the number of bytes of headroom in 'b', that is, the number of bytes
 * of unused space in ofpbuf 'b' before the data that is in use.  (Most
 * commonly, the data in a ofpbuf is at its beginning, and thus the ofpbuf's
 * headroom is 0.) */
size_t
ofpbuf_headroom(const struct ofpbuf *b)
{
    return (char*)b->data - (char*)b->base;
}

/* Returns the number of bytes that may be appended to the tail end of ofpbuf
 * 'b' before the ofpbuf must be reallocated. */
size_t
ofpbuf_tailroom(const struct ofpbuf *b)
{
    return (char*)ofpbuf_end(b) - (char*)ofpbuf_tail(b);
}

/* Changes 'b->base' to 'new_base' and adjusts all of 'b''s internal pointers
 * to reflect the change. */
static void
ofpbuf_rebase__(struct ofpbuf *b, void *new_base)
{
    if (b->base != new_base) {
        uintptr_t base_delta = (char*)new_base - (char*)b->base;
        b->base = new_base;
        b->data = (char*)b->data + base_delta;
        if (b->l2) {
            b->l2 = (char*)b->l2 + base_delta;
        }
        if (b->l3) {
            b->l3 = (char*)b->l3 + base_delta;
        }
        if (b->l4) {
            b->l4 = (char*)b->l4 + base_delta;
        }
        if (b->l7) {
            b->l7 = (char*)b->l7 + base_delta;
        }
    }
}

/* Reallocates 'b' so that it has exactly 'new_tailroom' bytes of tailroom. */
static void
ofpbuf_resize_tailroom__(struct ofpbuf *b, size_t new_tailroom)
{
    b->allocated = ofpbuf_headroom(b) + b->size + new_tailroom;
    ofpbuf_rebase__(b, xrealloc(b->base, b->allocated));
}

/* Ensures that 'b' has room for at least 'size' bytes at its tail end,
 * reallocating and copying its data if necessary.  Its headroom, if any, is
 * preserved. */
void
ofpbuf_prealloc_tailroom(struct ofpbuf *b, size_t size) 
{
    if (size > ofpbuf_tailroom(b)) {
        ofpbuf_resize_tailroom__(b, MAX(size, 64));
    }
}

void
ofpbuf_prealloc_headroom(struct ofpbuf *b, size_t size) 
{
    assert(size <= ofpbuf_headroom(b));
}

/* Trims the size of 'b' to fit its actual content, reducing its tailroom to
 * 0.  Its headroom, if any, is preserved. */
void
ofpbuf_trim(struct ofpbuf *b)
{
<<<<<<< HEAD
    /* XXX These could be supported, but the current client doesn't care. */
    assert(b->l2 == NULL && b->l3 == NULL && b->l4 == NULL && b->l7 == NULL);
    if (b->allocated > b->size) {
        b->base = b->data = xrealloc(b->data, b->size);
        b->allocated = b->size;
=======
    if (ofpbuf_tailroom(b) > 0) {
        ofpbuf_resize_tailroom__(b, 0);
>>>>>>> 480ce8ab
    }
}

/* Appends 'size' bytes of data to the tail end of 'b', reallocating and
 * copying its data if necessary.  Returns a pointer to the first byte of the
 * new data, which is left uninitialized. */
void *
ofpbuf_put_uninit(struct ofpbuf *b, size_t size) 
{
    void *p;
    ofpbuf_prealloc_tailroom(b, size);
    p = ofpbuf_tail(b);
    b->size += size;
    return p;
}

/* Appends 'size' zeroed bytes to the tail end of 'b'.  Data in 'b' is
 * reallocated and copied if necessary.  Returns a pointer to the first byte of
 * the data's location in the ofpbuf. */
void *
ofpbuf_put_zeros(struct ofpbuf *b, size_t size)
{
    void *dst = ofpbuf_put_uninit(b, size);
    memset(dst, 0, size);
    return dst;
}

/* Appends the 'size' bytes of data in 'p' to the tail end of 'b'.  Data in 'b'
 * is reallocated and copied if necessary.  Returns a pointer to the first
 * byte of the data's location in the ofpbuf. */
void *
ofpbuf_put(struct ofpbuf *b, const void *p, size_t size) 
{
    void *dst = ofpbuf_put_uninit(b, size);
    memcpy(dst, p, size);
    return dst;
}

/* Reserves 'size' bytes of headroom so that they can be later allocated with
 * ofpbuf_push_uninit() without reallocating the ofpbuf. */
void
ofpbuf_reserve(struct ofpbuf *b, size_t size) 
{
    assert(!b->size);
    ofpbuf_prealloc_tailroom(b, size);
    b->data = (char*)b->data + size;
}

void *
ofpbuf_push_uninit(struct ofpbuf *b, size_t size) 
{
    ofpbuf_prealloc_headroom(b, size);
    b->data = (char*)b->data - size;
    b->size += size;
    return b->data;
}

/* Prefixes 'size' zeroed bytes to the head end of 'b'.  'b' must have at least
 * 'size' bytes of headroom.  Returns a pointer to the first byte of the data's
 * location in the ofpbuf. */
void *
ofpbuf_push_zeros(struct ofpbuf *b, size_t size)
{
    void *dst = ofpbuf_push_uninit(b, size);
    memset(dst, 0, size);
    return dst;
}

void *
ofpbuf_push(struct ofpbuf *b, const void *p, size_t size) 
{
    void *dst = ofpbuf_push_uninit(b, size);
    memcpy(dst, p, size);
    return dst;
}

/* If 'b' contains at least 'offset + size' bytes of data, returns a pointer to
 * byte 'offset'.  Otherwise, returns a null pointer. */
void *
ofpbuf_at(const struct ofpbuf *b, size_t offset, size_t size) 
{
    return offset + size <= b->size ? (char *) b->data + offset : NULL;
}

/* Returns a pointer to byte 'offset' in 'b', which must contain at least
 * 'offset + size' bytes of data. */
void *
ofpbuf_at_assert(const struct ofpbuf *b, size_t offset, size_t size) 
{
    assert(offset + size <= b->size);
    return ((char *) b->data) + offset;
}

/* Returns the byte following the last byte of data in use in 'b'. */
void *
ofpbuf_tail(const struct ofpbuf *b) 
{
    return (char *) b->data + b->size;
}

/* Returns the byte following the last byte allocated for use (but not
 * necessarily in use) by 'b'. */
void *
ofpbuf_end(const struct ofpbuf *b) 
{
    return (char *) b->base + b->allocated;
}

/* Clears any data from 'b'. */
void
ofpbuf_clear(struct ofpbuf *b) 
{
    b->data = b->base;
    b->size = 0;
}

/* Removes 'size' bytes from the head end of 'b', which must contain at least
 * 'size' bytes of data.  Returns the first byte of data removed. */
void *
ofpbuf_pull(struct ofpbuf *b, size_t size) 
{
    void *data = b->data;
    assert(b->size >= size);
    b->data = (char*)b->data + size;
    b->size -= size;
    return data;
}

/* If 'b' has at least 'size' bytes of data, removes that many bytes from the
 * head end of 'b' and returns the first byte removed.  Otherwise, returns a
 * null pointer without modifying 'b'. */
void *
ofpbuf_try_pull(struct ofpbuf *b, size_t size) 
{
    return b->size >= size ? ofpbuf_pull(b, size) : NULL;
}

/* Returns a string that describes some of 'b''s metadata plus a hex dump of up
 * to 'maxbytes' from the start of the buffer. */
char *
ofpbuf_to_string(const struct ofpbuf *b, size_t maxbytes)
{
    struct ds s;

    ds_init(&s);
    ds_put_format(&s, "size=%zu, allocated=%zu, head=%zu, tail=%zu\n",
                  b->size, b->allocated,
                  ofpbuf_headroom(b), ofpbuf_tailroom(b));
    ds_put_hex_dump(&s, b->data, MIN(b->size, maxbytes), 0, false);
    return ds_cstr(&s);
}<|MERGE_RESOLUTION|>--- conflicted
+++ resolved
@@ -171,16 +171,8 @@
 void
 ofpbuf_trim(struct ofpbuf *b)
 {
-<<<<<<< HEAD
-    /* XXX These could be supported, but the current client doesn't care. */
-    assert(b->l2 == NULL && b->l3 == NULL && b->l4 == NULL && b->l7 == NULL);
-    if (b->allocated > b->size) {
-        b->base = b->data = xrealloc(b->data, b->size);
-        b->allocated = b->size;
-=======
     if (ofpbuf_tailroom(b) > 0) {
         ofpbuf_resize_tailroom__(b, 0);
->>>>>>> 480ce8ab
     }
 }
 
