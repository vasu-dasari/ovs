/*
 * Copyright (c) 2016 Nicira, Inc.
 * Copyright (c) 2016 Red Hat, Inc.
 *
 * Licensed under the Apache License, Version 2.0 (the "License");
 * you may not use this file except in compliance with the License.
 * You may obtain a copy of the License at:
 *
 *     http://www.apache.org/licenses/LICENSE-2.0
 *
 * Unless required by applicable law or agreed to in writing, software
 * distributed under the License is distributed on an "AS IS" BASIS,
 * WITHOUT WARRANTIES OR CONDITIONS OF ANY KIND, either express or implied.
 * See the License for the specific language governing permissions and
 * limitations under the License.
 */

#include <config.h>

#include "netdev-native-tnl.h"

#include <errno.h>
#include <fcntl.h>
#include <sys/socket.h>
#include <net/if.h>
#include <sys/types.h>
#include <netinet/in.h>
#include <netinet/ip.h>
#include <netinet/ip6.h>
#include <sys/ioctl.h>

#include <stdlib.h>
#include <sys/time.h>

#include "byte-order.h"
#include "csum.h"
#include "dp-packet.h"
#include "netdev.h"
#include "netdev-vport.h"
#include "netdev-vport-private.h"
#include "odp-netlink.h"
#include "packets.h"
#include "seq.h"
#include "unaligned.h"
#include "unixctl.h"
#include "openvswitch/vlog.h"

VLOG_DEFINE_THIS_MODULE(native_tnl);
static struct vlog_rate_limit err_rl = VLOG_RATE_LIMIT_INIT(60, 5);

#define VXLAN_HLEN   (sizeof(struct udp_header) +         \
                      sizeof(struct vxlanhdr))

#define GENEVE_BASE_HLEN   (sizeof(struct udp_header) +         \
                            sizeof(struct genevehdr))

#define GTPU_HLEN   (sizeof(struct udp_header) +        \
                     sizeof(struct gtpuhdr))

uint16_t tnl_udp_port_min = 32768;
uint16_t tnl_udp_port_max = 61000;

void *
netdev_tnl_eth_extract_tnl_md(struct dp_packet *packet, struct flow_tnl *tnl,
                  unsigned int *hlen)
{
    struct eth_header *eth = dp_packet_eth(packet);

    if (!eth) {
        return NULL;
    }
    *hlen = sizeof(struct eth_header);

    if (ETH_TYPE_VLAN_8021Q == ntohs(eth->eth_type)) {
        struct vlan_header *vlan = (struct vlan_header *)(eth + 1);
        tnl->vlan_id = (OVS_FORCE ovs_be16)vlan_tci_to_vid(vlan->vlan_tci);
        *hlen += sizeof(struct vlan_header);
        return vlan + 1;
    } else {
        return eth + 1;
    }
}

void *
netdev_tnl_ip_extract_tnl_md(struct dp_packet *packet, struct flow_tnl *tnl,
                  unsigned int *hlen)
{
    void *nh;
    struct ip_header *ip;
    struct ovs_16aligned_ip6_hdr *ip6;
    void *l4;
    int l3_size;

    nh = netdev_tnl_eth_extract_tnl_md(packet, tnl, hlen);
    if (!nh ) {
        return NULL;
    }

    ip = nh;
    ip6 = nh;
    l4 = dp_packet_l4(packet);

    if (!nh || !l4) {
        return NULL;
    }

    l3_size = dp_packet_size(packet) -
              ((char *)nh - (char *)dp_packet_data(packet));

    if (IP_VER(ip->ip_ihl_ver) == 4) {

        ovs_be32 ip_src, ip_dst;

        if (OVS_UNLIKELY(!dp_packet_ip_checksum_valid(packet))) {
            if (csum(ip, IP_IHL(ip->ip_ihl_ver) * 4)) {
                VLOG_WARN_RL(&err_rl, "ip packet has invalid checksum");
                return NULL;
            }
        }

        if (ntohs(ip->ip_tot_len) > l3_size) {
            VLOG_WARN_RL(&err_rl, "ip packet is truncated (IP length %d, actual %d)",
                         ntohs(ip->ip_tot_len), l3_size);
            return NULL;
        }
        if (IP_IHL(ip->ip_ihl_ver) * 4 > sizeof(struct ip_header)) {
            VLOG_WARN_RL(&err_rl, "ip options not supported on tunnel packets "
                         "(%d bytes)", IP_IHL(ip->ip_ihl_ver) * 4);
            return NULL;
        }

        ip_src = get_16aligned_be32(&ip->ip_src);
        ip_dst = get_16aligned_be32(&ip->ip_dst);

        tnl->ip_src = ip_src;
        tnl->ip_dst = ip_dst;
        tnl->ip_tos = ip->ip_tos;
        tnl->ip_ttl = ip->ip_ttl;

        *hlen += IP_HEADER_LEN;

    } else if (IP_VER(ip->ip_ihl_ver) == 6) {
        ovs_be32 tc_flow = get_16aligned_be32(&ip6->ip6_flow);

        memcpy(tnl->ipv6_src.s6_addr, ip6->ip6_src.be16, sizeof ip6->ip6_src);
        memcpy(tnl->ipv6_dst.s6_addr, ip6->ip6_dst.be16, sizeof ip6->ip6_dst);

        tnl->ip_tos = ntohl(tc_flow) >> 20;
        tnl->ip_ttl = ip6->ip6_hlim;

        *hlen += packet->l4_ofs - packet->l3_ofs;

    } else {
        VLOG_WARN_RL(&err_rl, "ipv4 packet has invalid version (%d)",
                     IP_VER(ip->ip_ihl_ver));
        return NULL;
    }

    return l4;
}

/* Pushes the 'size' bytes of 'header' into the headroom of 'packet',
 * reallocating the packet if necessary.  'header' should contain an Ethernet
 * header, followed by an IPv4 header (without options), and an L4 header.
 *
 * This function sets the IP header's ip_tot_len field (which should be zeroed
 * as part of 'header') and puts its value into '*ip_tot_size' as well.  Also
 * updates IP header checksum, as well as the l3 and l4 offsets in 'packet'.
 *
 * Return pointer to the L4 header added to 'packet'. */
void *
netdev_tnl_push_ip_header(struct dp_packet *packet,
               const void *header, int size, int *ip_tot_size)
{
    struct eth_header *eth;
    struct ip_header *ip;
    struct ovs_16aligned_ip6_hdr *ip6;

    eth = dp_packet_push_uninit(packet, size);
    *ip_tot_size = dp_packet_size(packet) - sizeof (struct eth_header);

    memcpy(eth, header, size);
    /* The encapsulated packet has type Ethernet. Adjust dp_packet. */
    packet->packet_type = htonl(PT_ETH);
    dp_packet_reset_offsets(packet);
    packet->l3_ofs = sizeof (struct eth_header);
    /* If tunnel needs to go over a vlan, adjust offsets accordingly */
    if (eth->eth_type == htons(ETH_TYPE_VLAN_8021Q)) {
        *ip_tot_size -=  sizeof (struct vlan_header);
        packet->l3_ofs += sizeof (struct vlan_header);
    }

    if (netdev_tnl_is_header_ipv6(header)) {
        ip6 = dp_packet_l3(packet);
        *ip_tot_size -= IPV6_HEADER_LEN;
        ip6->ip6_plen = htons(*ip_tot_size);
        packet->l4_ofs = dp_packet_size(packet) - *ip_tot_size;
        return ip6 + 1;
    } else {
        ip = dp_packet_l3(packet);
        ip->ip_tot_len = htons(*ip_tot_size);
        ip->ip_csum = recalc_csum16(ip->ip_csum, 0, ip->ip_tot_len);
        *ip_tot_size -= IP_HEADER_LEN;
        packet->l4_ofs = dp_packet_size(packet) - *ip_tot_size;
        return ip + 1;
    }
}

static void *
udp_extract_tnl_md(struct dp_packet *packet, struct flow_tnl *tnl,
                   unsigned int *hlen)
{
    struct udp_header *udp;

    udp = netdev_tnl_ip_extract_tnl_md(packet, tnl, hlen);
    if (!udp) {
        return NULL;
    }

    if (udp->udp_csum) {
        if (OVS_UNLIKELY(!dp_packet_l4_checksum_valid(packet))) {
            uint32_t csum;
            if (netdev_tnl_is_header_ipv6(dp_packet_data(packet))) {
                csum = packet_csum_pseudoheader6(dp_packet_l3(packet));
            } else {
                csum = packet_csum_pseudoheader(dp_packet_l3(packet));
            }

            csum = csum_continue(csum, udp, dp_packet_size(packet) -
                                 ((const unsigned char *)udp -
                                  (const unsigned char *)dp_packet_eth(packet)
                                 ));
            if (csum_finish(csum)) {
                return NULL;
            }
        }
        tnl->flags |= FLOW_TNL_F_CSUM;
    }

    tnl->tp_src = udp->udp_src;
    tnl->tp_dst = udp->udp_dst;

    return udp + 1;
}

static void
netdev_tnl_calc_udp_csum(struct udp_header *udp, struct dp_packet *packet,
                         int ip_tot_size)
{
    uint32_t csum;

    csum = packet_csum_pseudoheader6(dp_packet_l3(packet));

    csum = csum_continue(csum, udp, ip_tot_size);
    udp->udp_csum = csum_finish(csum);

    if (!udp->udp_csum) {
        udp->udp_csum = htons(0xffff);
    }
}

void
netdev_tnl_push_udp_header(const struct netdev *netdev OVS_UNUSED,
                           struct dp_packet *packet,
                           const struct ovs_action_push_tnl *data)
{
    struct udp_header *udp;
    int ip_tot_size;

    udp = netdev_tnl_push_ip_header(packet, data->header, data->header_len, &ip_tot_size);

    /* set udp src port */
    udp->udp_src = netdev_tnl_get_src_port(packet);
    udp->udp_len = htons(ip_tot_size);

    if (udp->udp_csum) {
        netdev_tnl_calc_udp_csum(udp, packet, ip_tot_size);
    }
}

static void *
eth_build_header(struct ovs_action_push_tnl *data,
                 const struct netdev_tnl_build_header_params *params)
{
    uint16_t eth_proto = params->is_ipv6 ? ETH_TYPE_IPV6 : ETH_TYPE_IP;
    struct eth_header *eth;

    memset(data->header, 0, sizeof data->header);

    eth = (struct eth_header *)data->header;
    eth->eth_dst = params->dmac;
    eth->eth_src = params->smac;
    eth->eth_type = htons(eth_proto);
    data->header_len = sizeof(struct eth_header);
    /* If this is fully specified tunnel and user configured the tunnel to
     * go over a vlan, add the vlan_header with tpid of ETH_TYPE_VLAN_8021Q
     * and vlan_pcp 0 */
    if ((params->flow->tunnel.out_odp_port) &&
            (params->flow->tunnel.vlan_id)) {
        struct vlan_header *vlan = (struct vlan_header *)(eth + 1);

        eth->eth_type = htons(ETH_TYPE_VLAN_8021Q);
<<<<<<< HEAD
        vlan->vlan_tci = htons(params->flow->tunnel.vlan_id);
=======
        vlan->vlan_tci = htons((OVS_FORCE uint16_t)params->flow->tunnel.vlan_id);
>>>>>>> c2147fb6
        vlan->vlan_next_type = htons(eth_proto);
        data->header_len += sizeof(struct vlan_header);
        return vlan + 1;
    } else {
        return eth + 1;
    }
}

void *
netdev_tnl_ip_build_header(struct ovs_action_push_tnl *data,
                           const struct netdev_tnl_build_header_params *params,
                           uint8_t next_proto)
{
    void *l3;

    l3 = eth_build_header(data, params);
    if (!params->is_ipv6) {
        ovs_be32 ip_src = in6_addr_get_mapped_ipv4(params->s_ip);
        struct ip_header *ip;

        ip = (struct ip_header *) l3;

        ip->ip_ihl_ver = IP_IHL_VER(5, 4);
        ip->ip_tos = params->flow->tunnel.ip_tos;
        ip->ip_ttl = params->flow->tunnel.ip_ttl;
        ip->ip_proto = next_proto;
        put_16aligned_be32(&ip->ip_src, ip_src);
        put_16aligned_be32(&ip->ip_dst, params->flow->tunnel.ip_dst);

        ip->ip_frag_off = (params->flow->tunnel.flags & FLOW_TNL_F_DONT_FRAGMENT) ?
                          htons(IP_DF) : 0;

        /* Checksum has already been zeroed by eth_build_header. */
        ip->ip_csum = csum(ip, sizeof *ip);

        data->header_len += IP_HEADER_LEN;
        return ip + 1;
    } else {
        struct ovs_16aligned_ip6_hdr *ip6;

        ip6 = (struct ovs_16aligned_ip6_hdr *) l3;

        put_16aligned_be32(&ip6->ip6_flow, htonl(6 << 28) |
                           htonl(params->flow->tunnel.ip_tos << 20));
        ip6->ip6_hlim = params->flow->tunnel.ip_ttl;
        ip6->ip6_nxt = next_proto;
        memcpy(&ip6->ip6_src, params->s_ip, sizeof(ovs_be32[4]));
        memcpy(&ip6->ip6_dst, &params->flow->tunnel.ipv6_dst, sizeof(ovs_be32[4]));

        data->header_len += IPV6_HEADER_LEN;
        return ip6 + 1;
    }
}

static void *
udp_build_header(struct netdev_tunnel_config *tnl_cfg,
                 struct ovs_action_push_tnl *data,
                 const struct netdev_tnl_build_header_params *params)
{
    struct udp_header *udp;

    udp = netdev_tnl_ip_build_header(data, params, IPPROTO_UDP);
    udp->udp_dst = tnl_cfg->dst_port;

    if (params->is_ipv6 || params->flow->tunnel.flags & FLOW_TNL_F_CSUM) {
        /* Write a value in now to mark that we should compute the checksum
         * later. 0xffff is handy because it is transparent to the
         * calculation. */
        udp->udp_csum = htons(0xffff);
    }
    data->header_len += sizeof *udp;
    return udp + 1;
}

static int
gre_header_len(ovs_be16 flags)
{
    int hlen = 4;

    if (flags & htons(GRE_CSUM)) {
        hlen += 4;
    }
    if (flags & htons(GRE_KEY)) {
        hlen += 4;
    }
    if (flags & htons(GRE_SEQ)) {
        hlen += 4;
    }
    return hlen;
}

static int
parse_gre_header(struct dp_packet *packet,
                 struct flow_tnl *tnl)
{
    const struct gre_base_hdr *greh;
    ovs_16aligned_be32 *options;
    int hlen;
    unsigned int ulen;
    uint16_t greh_protocol;

    greh = netdev_tnl_ip_extract_tnl_md(packet, tnl, &ulen);
    if (!greh) {
        return -EINVAL;
    }

    if (greh->flags & ~(htons(GRE_CSUM | GRE_KEY | GRE_SEQ))) {
        return -EINVAL;
    }

    hlen = ulen + gre_header_len(greh->flags);
    if (hlen > dp_packet_size(packet)) {
        return -EINVAL;
    }

    options = (ovs_16aligned_be32 *)(greh + 1);
    if (greh->flags & htons(GRE_CSUM)) {
        ovs_be16 pkt_csum;

        pkt_csum = csum(greh, dp_packet_size(packet) -
                              ((const unsigned char *)greh -
                               (const unsigned char *)dp_packet_eth(packet)));
        if (pkt_csum) {
            return -EINVAL;
        }
        tnl->flags = FLOW_TNL_F_CSUM;
        options++;
    }

    if (greh->flags & htons(GRE_KEY)) {
        tnl->tun_id = be32_to_be64(get_16aligned_be32(options));
        tnl->flags |= FLOW_TNL_F_KEY;
        options++;
    }

    if (greh->flags & htons(GRE_SEQ)) {
        options++;
    }

    /* Set the new packet type depending on the GRE protocol field. */
    greh_protocol = ntohs(greh->protocol);
    if (greh_protocol == ETH_TYPE_TEB) {
        packet->packet_type = htonl(PT_ETH);
    } else if (greh_protocol >= ETH_TYPE_MIN) {
        /* Allow all GRE protocol values above 0x5ff as Ethertypes. */
        packet->packet_type = PACKET_TYPE_BE(OFPHTN_ETHERTYPE, greh_protocol);
    } else {
        return -EINVAL;
    }

    return hlen;
}

struct dp_packet *
netdev_gre_pop_header(struct dp_packet *packet)
{
    struct pkt_metadata *md = &packet->md;
    struct flow_tnl *tnl = &md->tunnel;
    int hlen = sizeof(struct eth_header) + 4;

    hlen += netdev_tnl_is_header_ipv6(dp_packet_data(packet)) ?
            IPV6_HEADER_LEN : IP_HEADER_LEN;

    pkt_metadata_init_tnl(md);
    if (hlen > dp_packet_size(packet)) {
        goto err;
    }

    hlen = parse_gre_header(packet, tnl);
    if (hlen < 0) {
        goto err;
    }

    dp_packet_reset_packet(packet, hlen);

    return packet;
err:
    dp_packet_delete(packet);
    return NULL;
}

void
netdev_gre_push_header(const struct netdev *netdev,
                       struct dp_packet *packet,
                       const struct ovs_action_push_tnl *data)
{
    struct netdev_vport *dev = netdev_vport_cast(netdev);
    struct netdev_tunnel_config *tnl_cfg;
    struct gre_base_hdr *greh;
    int ip_tot_size;

    greh = netdev_tnl_push_ip_header(packet, data->header, data->header_len, &ip_tot_size);

    if (greh->flags & htons(GRE_CSUM)) {
        ovs_be16 *csum_opt = (ovs_be16 *) (greh + 1);
        *csum_opt = csum(greh, ip_tot_size);
    }

    if (greh->flags & htons(GRE_SEQ)) {
        /* Last 4 byte is GRE seqno */
        int seq_ofs = gre_header_len(greh->flags) - 4;
        ovs_16aligned_be32 *seq_opt =
            ALIGNED_CAST(ovs_16aligned_be32 *, (char *)greh + seq_ofs);
        tnl_cfg = &dev->tnl_cfg;
        put_16aligned_be32(seq_opt, htonl(tnl_cfg->seqno++));
    }
}

int
netdev_gre_build_header(const struct netdev *netdev,
                        struct ovs_action_push_tnl *data,
                        const struct netdev_tnl_build_header_params *params)
{
    struct netdev_vport *dev = netdev_vport_cast(netdev);
    struct netdev_tunnel_config *tnl_cfg;
    struct gre_base_hdr *greh;
    ovs_16aligned_be32 *options;
    unsigned int hlen;

    /* XXX: RCUfy tnl_cfg. */
    ovs_mutex_lock(&dev->mutex);
    tnl_cfg = &dev->tnl_cfg;

    greh = netdev_tnl_ip_build_header(data, params, IPPROTO_GRE);

    if (params->flow->packet_type == htonl(PT_ETH)) {
        greh->protocol = htons(ETH_TYPE_TEB);
    } else if (pt_ns(params->flow->packet_type) == OFPHTN_ETHERTYPE) {
        greh->protocol = pt_ns_type_be(params->flow->packet_type);
    } else {
        ovs_mutex_unlock(&dev->mutex);
        return 1;
    }
    greh->flags = 0;

    options = (ovs_16aligned_be32 *) (greh + 1);
    if (params->flow->tunnel.flags & FLOW_TNL_F_CSUM) {
        greh->flags |= htons(GRE_CSUM);
        put_16aligned_be32(options, 0);
        options++;
    }

    if (tnl_cfg->out_key_present) {
        greh->flags |= htons(GRE_KEY);
        put_16aligned_be32(options, be64_to_be32(params->flow->tunnel.tun_id));
        options++;
    }

    if (tnl_cfg->set_seq) {
        greh->flags |= htons(GRE_SEQ);
        /* seqno is updated at push header */
        options++;
    }

    ovs_mutex_unlock(&dev->mutex);

    hlen = (uint8_t *) options - (uint8_t *) greh;

    data->header_len += hlen;
    if (!params->is_ipv6) {
        data->tnl_type = OVS_VPORT_TYPE_GRE;
    } else {
        data->tnl_type = OVS_VPORT_TYPE_IP6GRE;
    }
    return 0;
}

struct dp_packet *
netdev_erspan_pop_header(struct dp_packet *packet)
{
    const struct gre_base_hdr *greh;
    const struct erspan_base_hdr *ersh;
    struct pkt_metadata *md = &packet->md;
    struct flow_tnl *tnl = &md->tunnel;
    int hlen = sizeof(struct eth_header);
    unsigned int ulen;
    uint16_t greh_protocol;

    hlen += netdev_tnl_is_header_ipv6(dp_packet_data(packet)) ?
            IPV6_HEADER_LEN : IP_HEADER_LEN;

    pkt_metadata_init_tnl(md);
    if (hlen > dp_packet_size(packet)) {
        goto err;
    }

    greh = netdev_tnl_ip_extract_tnl_md(packet, tnl, &ulen);
    if (!greh) {
        goto err;
    }

    greh_protocol = ntohs(greh->protocol);
    if (greh_protocol != ETH_TYPE_ERSPAN1 &&
        greh_protocol != ETH_TYPE_ERSPAN2) {
        goto err;
    }

    if (greh->flags & ~htons(GRE_SEQ)) {
        goto err;
    }

    ersh = ERSPAN_HDR(greh);
    tnl->tun_id = be16_to_be64(htons(get_sid(ersh)));
    tnl->erspan_ver = ersh->ver;

    if (ersh->ver == 1) {
        ovs_16aligned_be32 *index = ALIGNED_CAST(ovs_16aligned_be32 *,
                                                 ersh + 1);
        tnl->erspan_idx = ntohl(get_16aligned_be32(index));
        tnl->flags |= FLOW_TNL_F_KEY;
        hlen = ulen + ERSPAN_GREHDR_LEN + sizeof *ersh + ERSPAN_V1_MDSIZE;
    } else if (ersh->ver == 2) {
        struct erspan_md2 *md2 = ALIGNED_CAST(struct erspan_md2 *, ersh + 1);
        tnl->erspan_dir = md2->dir;
        tnl->erspan_hwid = get_hwid(md2);
        tnl->flags |= FLOW_TNL_F_KEY;
        hlen = ulen + ERSPAN_GREHDR_LEN + sizeof *ersh + ERSPAN_V2_MDSIZE;
    } else {
        VLOG_WARN_RL(&err_rl, "ERSPAN version error %d", ersh->ver);
        goto err;
    }

    if (hlen > dp_packet_size(packet)) {
        goto err;
    }

    dp_packet_reset_packet(packet, hlen);

    return packet;
err:
    dp_packet_delete(packet);
    return NULL;
}

void
netdev_erspan_push_header(const struct netdev *netdev,
                          struct dp_packet *packet,
                          const struct ovs_action_push_tnl *data)
{
    struct netdev_vport *dev = netdev_vport_cast(netdev);
    struct netdev_tunnel_config *tnl_cfg;
    struct erspan_base_hdr *ersh;
    struct gre_base_hdr *greh;
    struct erspan_md2 *md2;
    int ip_tot_size;

    greh = netdev_tnl_push_ip_header(packet, data->header,
                                     data->header_len, &ip_tot_size);

    /* update GRE seqno */
    tnl_cfg = &dev->tnl_cfg;
    ovs_16aligned_be32 *seqno = (ovs_16aligned_be32 *) (greh + 1);
    put_16aligned_be32(seqno, htonl(tnl_cfg->seqno++));

    /* update v2 timestamp */
    if (greh->protocol == htons(ETH_TYPE_ERSPAN2)) {
        ersh = ERSPAN_HDR(greh);
        md2 = ALIGNED_CAST(struct erspan_md2 *, ersh + 1);
        put_16aligned_be32(&md2->timestamp, get_erspan_ts(ERSPAN_100US));
    }
}

int
netdev_erspan_build_header(const struct netdev *netdev,
                           struct ovs_action_push_tnl *data,
                           const struct netdev_tnl_build_header_params *params)
{
    struct netdev_vport *dev = netdev_vport_cast(netdev);
    struct netdev_tunnel_config *tnl_cfg;
    struct gre_base_hdr *greh;
    struct erspan_base_hdr *ersh;
    unsigned int hlen;
    uint32_t tun_id;
    int erspan_ver;
    uint16_t sid;

    /* XXX: RCUfy tnl_cfg. */
    ovs_mutex_lock(&dev->mutex);
    tnl_cfg = &dev->tnl_cfg;
    greh = netdev_tnl_ip_build_header(data, params, IPPROTO_GRE);
    ersh = ERSPAN_HDR(greh);

    tun_id = ntohl(be64_to_be32(params->flow->tunnel.tun_id));
    /* ERSPAN only has 10-bit session ID */
    if (tun_id & ~ERSPAN_SID_MASK) {
        ovs_mutex_unlock(&dev->mutex);
        return 1;
    } else {
        sid = (uint16_t) tun_id;
    }

    if (tnl_cfg->erspan_ver_flow) {
        erspan_ver = params->flow->tunnel.erspan_ver;
    } else {
        erspan_ver = tnl_cfg->erspan_ver;
    }

    if (erspan_ver == 1) {
        greh->protocol = htons(ETH_TYPE_ERSPAN1);
        greh->flags = htons(GRE_SEQ);
        ersh->ver = 1;
        set_sid(ersh, sid);

        uint32_t erspan_idx = (tnl_cfg->erspan_idx_flow
                          ? params->flow->tunnel.erspan_idx
                          : tnl_cfg->erspan_idx);
        put_16aligned_be32(ALIGNED_CAST(ovs_16aligned_be32 *, ersh + 1),
                           htonl(erspan_idx));

        hlen = ERSPAN_GREHDR_LEN + sizeof *ersh + ERSPAN_V1_MDSIZE;
    } else if (erspan_ver == 2) {
        struct erspan_md2 *md2 = ALIGNED_CAST(struct erspan_md2 *, ersh + 1);

        greh->protocol = htons(ETH_TYPE_ERSPAN2);
        greh->flags = htons(GRE_SEQ);
        ersh->ver = 2;
        set_sid(ersh, sid);

        md2->sgt = 0; /* security group tag */
        md2->gra = 0;
        put_16aligned_be32(&md2->timestamp, 0);

        if (tnl_cfg->erspan_hwid_flow) {
            set_hwid(md2, params->flow->tunnel.erspan_hwid);
        } else {
            set_hwid(md2, tnl_cfg->erspan_hwid);
        }

        if (tnl_cfg->erspan_dir_flow) {
            md2->dir = params->flow->tunnel.erspan_dir;
        } else {
            md2->dir = tnl_cfg->erspan_dir;
        }

        hlen = ERSPAN_GREHDR_LEN + sizeof *ersh + ERSPAN_V2_MDSIZE;
    } else {
        VLOG_WARN_RL(&err_rl, "ERSPAN version error %d", tnl_cfg->erspan_ver);
        ovs_mutex_unlock(&dev->mutex);
        return 1;
    }

    ovs_mutex_unlock(&dev->mutex);

    data->header_len += hlen;

    if (params->is_ipv6) {
        data->tnl_type = OVS_VPORT_TYPE_IP6ERSPAN;
    } else {
        data->tnl_type = OVS_VPORT_TYPE_ERSPAN;
    }
    return 0;
}

struct dp_packet *
netdev_gtpu_pop_header(struct dp_packet *packet)
{
    struct pkt_metadata *md = &packet->md;
    struct flow_tnl *tnl = &md->tunnel;
    struct gtpuhdr *gtph;
    unsigned int gtpu_hlen;
    unsigned int hlen;

    ovs_assert(packet->l3_ofs > 0);
    ovs_assert(packet->l4_ofs > 0);

    pkt_metadata_init_tnl(md);
    if (GTPU_HLEN > dp_packet_l4_size(packet)) {
        goto err;
    }

    gtph = udp_extract_tnl_md(packet, tnl, &hlen);
    if (!gtph) {
        goto err;
    }

    tnl->gtpu_flags = gtph->md.flags;
    tnl->gtpu_msgtype = gtph->md.msgtype;
    tnl->tun_id = be32_to_be64(get_16aligned_be32(&gtph->teid));

    if (tnl->gtpu_msgtype == GTPU_MSGTYPE_GPDU) {
        struct ip_header *ip;

        if (gtph->md.flags & GTPU_S_MASK) {
            gtpu_hlen = GTPU_HLEN + sizeof(struct gtpuhdr_opt);
        } else {
            gtpu_hlen = GTPU_HLEN;
        }
        ip = ALIGNED_CAST(struct ip_header *, (char *)gtph + gtpu_hlen);

        if (IP_VER(ip->ip_ihl_ver) == 4) {
            packet->packet_type = htonl(PT_IPV4);
        } else if (IP_VER(ip->ip_ihl_ver) == 6) {
            packet->packet_type = htonl(PT_IPV6);
        } else {
            VLOG_WARN_RL(&err_rl, "GTP-U: Receive non-IP packet.");
        }
        dp_packet_reset_packet(packet, hlen + gtpu_hlen);
    } else {
        /* non-GPDU GTP-U messages, ex: echo request, end marker.
         * Users should redirect these packets to controller, or.
         * any application that handles GTP-U messages, so keep
         * the original packet.
         */
        packet->packet_type = htonl(PT_ETH);
        VLOG_WARN_ONCE("Receive non-GPDU msgtype: %"PRIu8,
                       gtph->md.msgtype);
    }

    return packet;

err:
    dp_packet_delete(packet);
    return NULL;
}

void
netdev_gtpu_push_header(const struct netdev *netdev,
                        struct dp_packet *packet,
                        const struct ovs_action_push_tnl *data)
{
    struct netdev_vport *dev = netdev_vport_cast(netdev);
    struct netdev_tunnel_config *tnl_cfg;
    struct udp_header *udp;
    struct gtpuhdr *gtpuh;
    int ip_tot_size;
    unsigned int payload_len;

    payload_len = dp_packet_size(packet);
    udp = netdev_tnl_push_ip_header(packet, data->header,
                                    data->header_len, &ip_tot_size);
    udp->udp_src = netdev_tnl_get_src_port(packet);
    udp->udp_len = htons(ip_tot_size);
    netdev_tnl_calc_udp_csum(udp, packet, ip_tot_size);

    gtpuh = ALIGNED_CAST(struct gtpuhdr *, udp + 1);

    tnl_cfg = &dev->tnl_cfg;
    if (tnl_cfg->set_seq) {
        ovs_be16 *seqno = ALIGNED_CAST(ovs_be16 *, gtpuh + 1);
        *seqno = htons(tnl_cfg->seqno++);
        payload_len += sizeof(struct gtpuhdr_opt);
    }
    gtpuh->len = htons(payload_len);
}

int
netdev_gtpu_build_header(const struct netdev *netdev,
                         struct ovs_action_push_tnl *data,
                         const struct netdev_tnl_build_header_params *params)
{
    struct netdev_vport *dev = netdev_vport_cast(netdev);
    struct netdev_tunnel_config *tnl_cfg;
    struct gtpuhdr *gtph;
    unsigned int gtpu_hlen;

    ovs_mutex_lock(&dev->mutex);
    tnl_cfg = &dev->tnl_cfg;
    gtph = udp_build_header(tnl_cfg, data, params);

    /* Set to default if not set in flow. */
    gtph->md.flags = params->flow->tunnel.gtpu_flags ?
                     params->flow->tunnel.gtpu_flags : GTPU_FLAGS_DEFAULT;
    gtph->md.msgtype = params->flow->tunnel.gtpu_msgtype ?
                       params->flow->tunnel.gtpu_msgtype : GTPU_MSGTYPE_GPDU;
    put_16aligned_be32(&gtph->teid,
                       be64_to_be32(params->flow->tunnel.tun_id));

    gtpu_hlen = sizeof *gtph;
    if (tnl_cfg->set_seq) {
        gtph->md.flags |= GTPU_S_MASK;
        gtpu_hlen += sizeof(struct gtpuhdr_opt);
    }
    ovs_mutex_unlock(&dev->mutex);

    data->header_len += gtpu_hlen;
    data->tnl_type = OVS_VPORT_TYPE_GTPU;

    return 0;
}

struct dp_packet *
netdev_vxlan_pop_header(struct dp_packet *packet)
{
    struct pkt_metadata *md = &packet->md;
    struct flow_tnl *tnl = &md->tunnel;
    struct vxlanhdr *vxh;
    unsigned int hlen;
    ovs_be32 vx_flags;
    enum packet_type next_pt = PT_ETH;

    ovs_assert(packet->l3_ofs > 0);
    ovs_assert(packet->l4_ofs > 0);

    pkt_metadata_init_tnl(md);
    if (VXLAN_HLEN > dp_packet_l4_size(packet)) {
        goto err;
    }

    vxh = udp_extract_tnl_md(packet, tnl, &hlen);
    if (!vxh) {
        goto err;
    }

    vx_flags = get_16aligned_be32(&vxh->vx_flags);
    if (vx_flags & htonl(VXLAN_HF_GPE)) {
        vx_flags &= htonl(~VXLAN_GPE_USED_BITS);
        /* Drop the OAM packets */
        if (vxh->vx_gpe.flags & VXLAN_GPE_FLAGS_O) {
            goto err;
        }
        switch (vxh->vx_gpe.next_protocol) {
        case VXLAN_GPE_NP_IPV4:
            next_pt = PT_IPV4;
            break;
        case VXLAN_GPE_NP_IPV6:
            next_pt = PT_IPV6;
            break;
        case VXLAN_GPE_NP_NSH:
            next_pt = PT_NSH;
            break;
        case VXLAN_GPE_NP_ETHERNET:
            next_pt = PT_ETH;
            break;
        default:
            goto err;
        }
    }

    if (vx_flags != htonl(VXLAN_FLAGS) ||
       (get_16aligned_be32(&vxh->vx_vni) & htonl(0xff))) {
        VLOG_WARN_RL(&err_rl, "invalid vxlan flags=%#x vni=%#x\n",
                     ntohl(vx_flags),
                     ntohl(get_16aligned_be32(&vxh->vx_vni)));
        goto err;
    }
    tnl->tun_id = htonll(ntohl(get_16aligned_be32(&vxh->vx_vni)) >> 8);
    tnl->flags |= FLOW_TNL_F_KEY;

    packet->packet_type = htonl(next_pt);
    dp_packet_reset_packet(packet, hlen + VXLAN_HLEN);
    if (next_pt != PT_ETH) {
        packet->l3_ofs = 0;
    }

    return packet;
err:
    dp_packet_delete(packet);
    return NULL;
}

int
netdev_vxlan_build_header(const struct netdev *netdev,
                          struct ovs_action_push_tnl *data,
                          const struct netdev_tnl_build_header_params *params)
{
    struct netdev_vport *dev = netdev_vport_cast(netdev);
    struct netdev_tunnel_config *tnl_cfg;
    struct vxlanhdr *vxh;

    /* XXX: RCUfy tnl_cfg. */
    ovs_mutex_lock(&dev->mutex);
    tnl_cfg = &dev->tnl_cfg;

    vxh = udp_build_header(tnl_cfg, data, params);

    if (tnl_cfg->exts & (1 << OVS_VXLAN_EXT_GPE)) {
        put_16aligned_be32(&vxh->vx_flags, htonl(VXLAN_FLAGS | VXLAN_HF_GPE));
        put_16aligned_be32(&vxh->vx_vni,
                           htonl(ntohll(params->flow->tunnel.tun_id) << 8));
        if (params->flow->packet_type == htonl(PT_ETH)) {
            vxh->vx_gpe.next_protocol = VXLAN_GPE_NP_ETHERNET;
        } else if (pt_ns(params->flow->packet_type) == OFPHTN_ETHERTYPE) {
            switch (pt_ns_type(params->flow->packet_type)) {
            case ETH_TYPE_IP:
                vxh->vx_gpe.next_protocol = VXLAN_GPE_NP_IPV4;
                break;
            case ETH_TYPE_IPV6:
                vxh->vx_gpe.next_protocol = VXLAN_GPE_NP_IPV6;
                break;
            case ETH_TYPE_NSH:
                vxh->vx_gpe.next_protocol = VXLAN_GPE_NP_NSH;
                break;
            case ETH_TYPE_TEB:
                vxh->vx_gpe.next_protocol = VXLAN_GPE_NP_ETHERNET;
                break;
            default:
                goto drop;
            }
        } else {
            goto drop;
        }
    } else {
        put_16aligned_be32(&vxh->vx_flags, htonl(VXLAN_FLAGS));
        put_16aligned_be32(&vxh->vx_vni,
                           htonl(ntohll(params->flow->tunnel.tun_id) << 8));
    }

    ovs_mutex_unlock(&dev->mutex);
    data->header_len += sizeof *vxh;
    data->tnl_type = OVS_VPORT_TYPE_VXLAN;
    return 0;

drop:
    ovs_mutex_unlock(&dev->mutex);
    return 1;
}

struct dp_packet *
netdev_geneve_pop_header(struct dp_packet *packet)
{
    struct pkt_metadata *md = &packet->md;
    struct flow_tnl *tnl = &md->tunnel;
    struct genevehdr *gnh;
    unsigned int hlen, opts_len, ulen;

    pkt_metadata_init_tnl(md);
    if (GENEVE_BASE_HLEN > dp_packet_l4_size(packet)) {
        VLOG_WARN_RL(&err_rl, "geneve packet too small: min header=%u packet size=%"PRIuSIZE"\n",
                     (unsigned int)GENEVE_BASE_HLEN, dp_packet_l4_size(packet));
        goto err;
    }

    gnh = udp_extract_tnl_md(packet, tnl, &ulen);
    if (!gnh) {
        goto err;
    }

    opts_len = gnh->opt_len * 4;
    hlen = ulen + GENEVE_BASE_HLEN + opts_len;
    if (hlen > dp_packet_size(packet)) {
        VLOG_WARN_RL(&err_rl, "geneve packet too small: header len=%u packet size=%u\n",
                     hlen, dp_packet_size(packet));
        goto err;
    }

    if (gnh->ver != 0) {
        VLOG_WARN_RL(&err_rl, "unknown geneve version: %"PRIu8"\n", gnh->ver);
        goto err;
    }

    if (gnh->proto_type != htons(ETH_TYPE_TEB)) {
        VLOG_WARN_RL(&err_rl, "unknown geneve encapsulated protocol: %#x\n",
                     ntohs(gnh->proto_type));
        goto err;
    }

    tnl->flags |= gnh->oam ? FLOW_TNL_F_OAM : 0;
    tnl->tun_id = htonll(ntohl(get_16aligned_be32(&gnh->vni)) >> 8);
    tnl->flags |= FLOW_TNL_F_KEY;

    memcpy(tnl->metadata.opts.gnv, gnh->options, opts_len);
    tnl->metadata.present.len = opts_len;
    tnl->flags |= FLOW_TNL_F_UDPIF;

    packet->packet_type = htonl(PT_ETH);
    dp_packet_reset_packet(packet, hlen);

    return packet;
err:
    dp_packet_delete(packet);
    return NULL;
}

int
netdev_geneve_build_header(const struct netdev *netdev,
                           struct ovs_action_push_tnl *data,
                           const struct netdev_tnl_build_header_params *params)
{
    struct netdev_vport *dev = netdev_vport_cast(netdev);
    struct netdev_tunnel_config *tnl_cfg;
    struct genevehdr *gnh;
    int opt_len;
    bool crit_opt;

    /* XXX: RCUfy tnl_cfg. */
    ovs_mutex_lock(&dev->mutex);
    tnl_cfg = &dev->tnl_cfg;

    gnh = udp_build_header(tnl_cfg, data, params);

    put_16aligned_be32(&gnh->vni, htonl(ntohll(params->flow->tunnel.tun_id) << 8));

    ovs_mutex_unlock(&dev->mutex);

    opt_len = tun_metadata_to_geneve_header(&params->flow->tunnel,
                                            gnh->options, &crit_opt);

    gnh->opt_len = opt_len / 4;
    gnh->oam = !!(params->flow->tunnel.flags & FLOW_TNL_F_OAM);
    gnh->critical = crit_opt ? 1 : 0;
    gnh->proto_type = htons(ETH_TYPE_TEB);

    data->header_len += sizeof *gnh + opt_len;
    data->tnl_type = OVS_VPORT_TYPE_GENEVE;
    return 0;
}


void
netdev_tnl_egress_port_range(struct unixctl_conn *conn, int argc,
                             const char *argv[], void *aux OVS_UNUSED)
{
    int val1, val2;

    if (argc < 3) {
        struct ds ds = DS_EMPTY_INITIALIZER;

        ds_put_format(&ds, "Tunnel UDP source port range: %"PRIu16"-%"PRIu16"\n",
                            tnl_udp_port_min, tnl_udp_port_max);

        unixctl_command_reply(conn, ds_cstr(&ds));
        ds_destroy(&ds);
        return;
    }

    if (argc != 3) {
        return;
    }

    val1 = atoi(argv[1]);
    if (val1 <= 0 || val1 > UINT16_MAX) {
        unixctl_command_reply(conn, "Invalid min.");
        return;
    }
    val2 = atoi(argv[2]);
    if (val2 <= 0 || val2 > UINT16_MAX) {
        unixctl_command_reply(conn, "Invalid max.");
        return;
    }

    if (val1 > val2) {
        tnl_udp_port_min = val2;
        tnl_udp_port_max = val1;
    } else {
        tnl_udp_port_min = val1;
        tnl_udp_port_max = val2;
    }
    seq_change(tnl_conf_seq);

    unixctl_command_reply(conn, "OK");
}<|MERGE_RESOLUTION|>--- conflicted
+++ resolved
@@ -300,11 +300,7 @@
         struct vlan_header *vlan = (struct vlan_header *)(eth + 1);
 
         eth->eth_type = htons(ETH_TYPE_VLAN_8021Q);
-<<<<<<< HEAD
-        vlan->vlan_tci = htons(params->flow->tunnel.vlan_id);
-=======
         vlan->vlan_tci = htons((OVS_FORCE uint16_t)params->flow->tunnel.vlan_id);
->>>>>>> c2147fb6
         vlan->vlan_next_type = htons(eth_proto);
         data->header_len += sizeof(struct vlan_header);
         return vlan + 1;
