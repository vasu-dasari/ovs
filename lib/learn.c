--- conflicted
+++ resolved
@@ -194,29 +194,9 @@
     char *error;
     int err;
 
-<<<<<<< HEAD
-    memset(&imm, 0, sizeof imm);
-    if (s[0] == '0' && (s[1] == 'x' || s[1] == 'X') && arrow) {
-        const char *in = arrow - 1;
-        uint8_t *out = imm.u8 + sizeof imm.u8 - 1;
-        int n = arrow - (s + 2);
-        int i;
-
-        for (i = 0; i < n; i++) {
-            int hexit = hexit_value(in[-i]);
-            if (hexit < 0) {
-                return xasprintf("%s: bad hex digit in value", full_s);
-            }
-            out[-(i / 2)] |= i % 2 ? hexit << 4 : hexit;
-        }
-        s = arrow;
-    } else {
-        imm.integer = htonll(strtoull(s, (char **) &s, 0));
-=======
     err = parse_int_string(s, imm.u8, sizeof imm.u8, (char **) &s);
     if (err) {
         return xasprintf("%s: too many bits in immediate value", full_s);
->>>>>>> be9d0de7
     }
 
     if (strncmp(s, "->", 2)) {
